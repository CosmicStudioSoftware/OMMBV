--- conflicted
+++ resolved
@@ -556,11 +556,7 @@
                 self.inst[:,'sc_xhat_x'], self.inst[:,'sc_xhat_y'], self.inst[:,'sc_xhat_z'] = 1., 0., 0.
                 self.inst[:,'sc_yhat_x'], self.inst[:,'sc_yhat_y'], self.inst[:,'sc_yhat_z'] = 0., 1., 0.
                 self.inst[:,'sc_zhat_x'], self.inst[:,'sc_zhat_y'], self.inst[:,'sc_zhat_z'] = 0., 0., 1.
-<<<<<<< HEAD
-                self.inst.data.index = pysat.utils.time.season_date_range(pysat.datetime(2000,1,1),
-=======
                 self.inst.data.index = pysat.utils.time.create_date_range(pysat.datetime(2000,1,1),
->>>>>>> 44e3cf69
                                                                     pysat.datetime(2000,1,1)+pds.DateOffset(seconds=len(self.inst.data)-1),
                                                                     freq='S')
                 pymv.satellite.add_mag_drift_unit_vectors(self.inst)
