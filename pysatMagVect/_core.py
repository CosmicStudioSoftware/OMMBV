
"""
Supporting routines for coordinate conversions as well as vector operations and
transformations used in Space Science.
"""

import scipy
import scipy.integrate
import numpy as np
import datetime
import pysat
# import reference IGRF fortran code within the package
from . import igrf

# parameters used to define Earth ellipsoid
# WGS84 parameters below
earth_a = 6378.1370
earth_b = 6356.75231424518

# standard geoncentric Earth radius
# average radius of Earth
earth_geo_radius = 6371.


def geocentric_to_ecef(latitude, longitude, altitude):
    """Convert geocentric coordinates into ECEF

    Parameters
    ----------
    latitude : float or array_like
        Geocentric latitude (degrees)
    longitude : float or array_like
        Geocentric longitude (degrees)
    altitude : float or array_like
        Height (km) above presumed spherical Earth with radius 6371 km.

    Returns
    -------
    x, y, z
        numpy arrays of x, y, z locations in km

    """

    r = earth_geo_radius + altitude
    x = r * np.cos(np.deg2rad(latitude)) * np.cos(np.deg2rad(longitude))
    y = r * np.cos(np.deg2rad(latitude)) * np.sin(np.deg2rad(longitude))
    z = r * np.sin(np.deg2rad(latitude))

    return x, y, z


def ecef_to_geocentric(x, y, z, ref_height=None):
    """Convert ECEF into geocentric coordinates

    Parameters
    ----------
    x : float or array_like
        ECEF-X in km
    y : float or array_like
        ECEF-Y in km
    z : float or array_like
        ECEF-Z in km
    ref_height : float or array_like
        Reference radius used for calculating height.
        Defaults to average radius of 6371 km
    Returns
    -------
    latitude, longitude, altitude
        numpy arrays of locations in degrees, degrees, and km

    """
    if ref_height is None:
        ref_height = earth_geo_radius

    r = np.sqrt(x ** 2 + y ** 2 + z ** 2)
    colatitude = np.rad2deg(np.arccos(z / r))
    longitude = np.rad2deg(np.arctan2(y, x))
    latitude = 90. - colatitude

    return latitude, longitude, r - ref_height


def geodetic_to_ecef(latitude, longitude, altitude):
    """Convert WGS84 geodetic coordinates into ECEF

    Parameters
    ----------
    latitude : float or array_like
        Geodetic latitude (degrees)
    longitude : float or array_like
        Geodetic longitude (degrees)
    altitude : float or array_like
        Geodetic Height (km) above WGS84 reference ellipsoid.

    Returns
    -------
    x, y, z
        numpy arrays of x, y, z locations in km

    """

    ellip = np.sqrt(1. - earth_b ** 2 / earth_a ** 2)
    r_n = earth_a / np.sqrt(1. - ellip ** 2 * np.sin(np.deg2rad(latitude)) ** 2)

    # colatitude = 90. - latitude
    x = (r_n + altitude) * np.cos(np.deg2rad(latitude)) * np.cos(np.deg2rad(longitude))
    y = (r_n + altitude) * np.cos(np.deg2rad(latitude)) * np.sin(np.deg2rad(longitude))
    z = (r_n * (1. - ellip ** 2) + altitude) * np.sin(np.deg2rad(latitude))

    return x, y, z


def ecef_to_geodetic(x, y, z, method=None):
    """Convert ECEF into Geodetic WGS84 coordinates

    Parameters
    ----------
    x : float or array_like
        ECEF-X in km
    y : float or array_like
        ECEF-Y in km
    z : float or array_like
        ECEF-Z in km
    method : 'iterative' or 'closed' ('closed' is default)
        String selects method of conversion. Closed for mathematical solution
        (http://www.epsg.org/Portals/0/373-07-2.pdf , page 96 section 2.2.1)
        or iterative (http://www.oc.nps.edu/oc2902w/coord/coordcvt.pdf).

    Returns
    -------
    latitude, longitude, altitude
        numpy arrays of locations in degrees, degrees, and km

    """

    # quick notes on ECEF to Geodetic transformations
    # http://danceswithcode.net/engineeringnotes/geodetic_to_ecef/geodetic_to_ecef.html

    method = method or 'closed'

    # ellipticity of Earth
    ellip = np.sqrt(1. - earth_b ** 2 / earth_a ** 2)
    # first eccentricity squared
    e2 = ellip ** 2  # 6.6943799901377997E-3

    longitude = np.arctan2(y, x)
    # cylindrical radius
    p = np.sqrt(x ** 2 + y ** 2)

    # closed form solution
    # a source, http://www.epsg.org/Portals/0/373-07-2.pdf , page 96 section 2.2.1
    if method == 'closed':
        e_prime = np.sqrt((earth_a**2 - earth_b**2) / earth_b**2)
        theta = np.arctan2(z*earth_a, p*earth_b)
        latitude = np.arctan2(z + e_prime**2*earth_b*np.sin(theta)**3,
                              p - e2*earth_a*np.cos(theta)**3)
        r_n = earth_a / np.sqrt(1. - e2 * np.sin(latitude) ** 2)
        h = p / np.cos(latitude) - r_n

    # another possibility
    # http://ir.lib.ncku.edu.tw/bitstream/987654321/39750/1/3011200501001.pdf

    # iterative method
    # http://www.oc.nps.edu/oc2902w/coord/coordcvt.pdf
    if method == 'iterative':
        latitude = np.arctan2(p, z)
        r_n = earth_a / np.sqrt(1. - e2*np.sin(latitude)**2)
        for i in np.arange(6):
            # print latitude
            r_n = earth_a / np.sqrt(1. - e2*np.sin(latitude)**2)
            h = p / np.cos(latitude) - r_n
            latitude = np.arctan(z / p / (1. - e2 * (r_n / (r_n + h))))
            # print h
        # final ellipsoidal height update
        h = p / np.cos(latitude) - r_n

    return np.rad2deg(latitude), np.rad2deg(longitude), h


def enu_to_ecef_vector(east, north, up, glat, glong):
    """Converts vector from East, North, Up components to ECEF

    Position of vector in geospace may be specified in either
    geocentric or geodetic coordinates, with corresponding expression
    of the vector using radial or ellipsoidal unit vectors.

    Parameters
    ----------
    east : float or array-like
        Eastward component of vector
    north : float or array-like
        Northward component of vector
    up : float or array-like
        Upward component of vector
    latitude : float or array_like
        Geodetic or geocentric latitude (degrees)
    longitude : float or array_like
        Geodetic or geocentric longitude (degrees)

    Returns
    -------
    x, y, z
        Vector components along ECEF x, y, and z directions

    """

    # convert lat and lon in degrees to radians
    rlat = np.radians(glat)
    rlon = np.radians(glong)

    x = -east*np.sin(rlon) - north*np.cos(rlon)*np.sin(rlat) + up*np.cos(rlon)*np.cos(rlat)
    y = east*np.cos(rlon) - north*np.sin(rlon)*np.sin(rlat) + up*np.sin(rlon)*np.cos(rlat)
    z = north*np.cos(rlat) + up*np.sin(rlat)

    return x, y, z


def ecef_to_enu_vector(x, y, z, glat, glong):
    """Converts vector from ECEF X,Y,Z components to East, North, Up

    Position of vector in geospace may be specified in either
    geocentric or geodetic coordinates, with corresponding expression
    of the vector using radial or ellipsoidal unit vectors.

    Parameters
    ----------
    x : float or array-like
        ECEF-X component of vector
    y : float or array-like
        ECEF-Y component of vector
    z : float or array-like
        ECEF-Z component of vector
    latitude : float or array_like
        Geodetic or geocentric latitude (degrees)
    longitude : float or array_like
        Geodetic or geocentric longitude (degrees)

    Returns
    -------
    east, north, up
        Vector components along east, north, and up directions

    """

    # convert lat and lon in degrees to radians
    rlat = np.radians(glat)
    rlon = np.radians(glong)

    east = -x*np.sin(rlon) + y*np.cos(rlon)
    north = -x*np.cos(rlon)*np.sin(rlat) - y*np.sin(rlon)*np.sin(rlat) + z*np.cos(rlat)
    up = x*np.cos(rlon)*np.cos(rlat) + y*np.sin(rlon)*np.cos(rlat)+ z*np.sin(rlat)

    return east, north, up


def project_ecef_vector_onto_basis(x, y, z, xx, xy, xz, yx, yy, yz, zx, zy, zz):
    """Projects vector in ecef onto different basis, with components also expressed in ECEF

    Parameters
    ----------
    x : float or array-like
        ECEF-X component of vector
    y : float or array-like
        ECEF-Y component of vector
    z : float or array-like
        ECEF-Z component of vector
    xx : float or array-like
        ECEF-X component of the x unit vector of new basis
    xy : float or array-like
        ECEF-Y component of the x unit vector of new basis
    xz : float or array-like
        ECEF-Z component of the x unit vector of new basis

    """

    out_x = x*xx + y*xy + z*xz
    out_y = x*yx + y*yy + z*yz
    out_z = x*zx + y*zy + z*zz

    return out_x, out_y, out_z


def normalize_vector(x, y, z):
    """
    Normalizes vector to produce a unit vector.

    Parameters
    ----------
    x : float or array-like
        X component of vector
    y : float or array-like
        Y component of vector
    z : float or array-like
        Z component of vector

    Returns
    -------
    x, y, z
        Unit vector x,y,z components

    """

    mag = np.sqrt(x**2 + y**2 + z**2)
    x = x/mag
    y = y/mag
    z = z/mag
    return x, y, z


def cross_product(x1, y1, z1, x2, y2, z2):
    """
    Cross product of two vectors, v1 x v2

    Parameters
    ----------
    x1 : float or array-like
        X component of vector 1
    y1 : float or array-like
        Y component of vector 1
    z1 : float or array-like
        Z component of vector 1
    x2 : float or array-like
        X component of vector 2
    y2 : float or array-like
        Y component of vector 2
    z2 : float or array-like
        Z component of vector 2

    Returns
    -------
    x, y, z
        Unit vector x,y,z components

    """
    x = y1*z2 - y2*z1
    y = z1*x2 - x1*z2
    z = x1*y2 - y1*x2
    return x, y, z


def field_line_trace(init, date, direction, height, steps=None,
                     max_steps=1E4, step_size=10., recursive_loop_count=None,
                     recurse=True):
    """Perform field line tracing using IGRF and scipy.integrate.odeint.

    Parameters
    ----------
    init : array-like of floats
        Position to begin field line tracing from in ECEF (x,y,z) km
    date : datetime or float
        Date to perform tracing on (year + day/365 + hours/24. + etc.)
        Accounts for leap year if datetime provided.
    direction : int
         1 : field aligned, generally south to north.
        -1 : anti-field aligned, generally north to south.
    height : float
        Altitude to terminate trace, geodetic WGS84 (km)
    steps : array-like of ints or floats
        Number of steps along field line when field line trace positions should
        be reported. By default, each step is reported; steps=np.arange(max_steps).
    max_steps : float
        Maximum number of steps along field line that should be taken
    step_size : float
        Distance in km for each large integration step. Multiple substeps
        are taken as determined by scipy.integrate.odeint

    Returns
    -------
    numpy array
        2D array. [0,:] has the x,y,z location for initial point
        [:,0] is the x positions over the integration.
        Positions are reported in ECEF (km).


    """

    if recursive_loop_count is None:
        recursive_loop_count = 0
    #
    if steps is None:
        steps = np.arange(max_steps)
    if not isinstance(date, float):
        # recast from datetime to float, as required by IGRF12 code
        doy = (date - datetime.datetime(date.year,1,1)).days
        # number of days in year, works for leap years
        num_doy_year = (datetime.datetime(date.year+1,1,1) - datetime.datetime(date.year,1,1)).days
<<<<<<< HEAD
        date = float(date.year) + float(doy)/float(num_doy_year) + float(date.hour + date.minute/60. + date.second/3600.)/24.
=======
        date = float(date.year) + \
               (float(doy) + float(date.hour + date.minute/60. + date.second/3600.)/24.)/float(num_doy_year+1)
>>>>>>> 6fed5b53

    trace_north = scipy.integrate.odeint(igrf.igrf_step, init.copy(),
                                         steps,
                                         args=(date, step_size, direction, height),
                                         full_output=False,
                                         printmessg=False,
                                         ixpr=False) #,
                                         # mxstep=500)

    # check that we reached final altitude
    check = trace_north[-1, :]
    x, y, z = ecef_to_geodetic(*check)
    if height == 0:
        check_height = 1.
    else:
        check_height = height
    # fortran integration gets close to target height
    if recurse & (z > check_height*1.000001):
        if (recursive_loop_count < 1000):
            # When we have not reached the reference height, call field_line_trace
            # again by taking check value as init - recursive call
            recursive_loop_count = recursive_loop_count + 1
            trace_north1 = field_line_trace(check, date, direction, height,
                                            step_size=step_size,
                                            max_steps=max_steps,
                                            recursive_loop_count=recursive_loop_count,
                                            steps=steps)
        else:
            raise RuntimeError("After 1000 iterations couldn't reach target altitude")
        return np.vstack((trace_north, trace_north1))
    else:
        # return results if we make it to the target altitude

        # filter points to terminate at point closest to target height
        # code below not correct, we want the first poiint that goes below target
        # height
        # code also introduces a variable length return, though I suppose
        # that already exists with the recursive functionality
        # x, y, z = ecef_to_geodetic(trace_north[:,0], trace_north[:,1], trace_north[:,2])
        # idx = np.argmin(np.abs(check_height - z))
        return trace_north #[:idx+1,:]


def full_field_line(init, date, height, step_size=100., max_steps=1000,
                    steps=None, **kwargs):
    """Perform field line tracing using IGRF and scipy.integrate.odeint.

    Parameters
    ----------
    init : array-like of floats
        Position to begin field line tracing from in ECEF (x,y,z) km
    date : datetime or float
        Date to perform tracing on (year + day/365 + hours/24. + etc.)
        Accounts for leap year if datetime provided.
    height : float
        Altitude to terminate trace, geodetic WGS84 (km)
    max_steps : float
        Maximum number of steps along field line that should be taken
    step_size : float
        Distance in km for each large integration step. Multiple substeps
        are taken as determined by scipy.integrate.odeint
    steps : array-like of ints or floats
        Number of steps along field line when field line trace positions should
        be reported. By default, each step is reported; steps=np.arange(max_steps).
        Two traces are made, one north, the other south, thus the output array
        could have double max_steps, or more via recursion.

    Returns
    -------
    numpy array
        2D array. [0,:] has the x,y,z location for southern footpoint
        [:,0] is the x positions over the integration.
        Positions are reported in ECEF (km).


    """

    if steps is None:
        steps = np.arange(max_steps)
    # trace north, then south, and combine
    trace_south = field_line_trace(init, date, -1., height,
                                   steps=steps,
                                   step_size=step_size,
                                   max_steps=max_steps,
                                   **kwargs)
    trace_north = field_line_trace(init, date, 1., height,
                                   steps=steps,
                                   step_size=step_size,
                                   max_steps=max_steps,
                                   **kwargs)
    # order of field points is generally along the field line, south to north
    # don't want to include the initial point twice
    trace = np.vstack((trace_south[::-1][:-1,:], trace_north))
    return trace


def calculate_mag_drift_unit_vectors_ecef(latitude, longitude, altitude, datetimes,
                                          steps=None, max_steps=1000, step_size=100.,
                                          ref_height=120., filter_zonal=True):
    """Calculates unit vectors expressing the ion drift coordinate system
    organized by the geomagnetic field. Unit vectors are expressed
    in ECEF coordinates.

    Note
    ----
        The zonal vector is calculated by field-line tracing from
        the input locations toward the footpoint locations at ref_height.
        The cross product of these two vectors is taken to define the plane of
        the magnetic field. This vector is not always orthogonal
        with the local field-aligned vector (IGRF), thus any component of the
        zonal vector with the field-aligned direction is removed (optional).
        The meridional unit vector is defined via the cross product of the
        zonal and field-aligned directions.

    Parameters
    ----------
    latitude : array-like of floats (degrees)
        Latitude of location, degrees, WGS84
    longitude : array-like of floats (degrees)
        Longitude of location, degrees, WGS84
    altitude : array-like of floats (km)
        Altitude of location, height above surface, WGS84
    datetimes : array-like of datetimes
        Time to calculate vectors
    max_steps : int
        Maximum number of steps allowed for field line tracing
    step_size : float
        Maximum step size (km) allowed when field line tracing
    ref_height : float
        Altitude used as cutoff for labeling a field line location a footpoint
    filter_zonal : bool
        If True, removes any field aligned component from the calculated
        zonal unit vector. Resulting coordinate system is not-orthogonal.

    Returns
    -------
    zon_x, zon_y, zon_z, fa_x, fa_y, fa_z, mer_x, mer_y, mer_z

    """

    if steps is None:
        steps = np.arange(max_steps)
    latitude = np.array(latitude)
    longitude = np.array(longitude)
    altitude = np.array(altitude)
    
    # calculate satellite position in ECEF coordinates
    ecef_x, ecef_y, ecef_z = geodetic_to_ecef(latitude, longitude, altitude)
    # also get position in geocentric coordinates
    geo_lat, geo_long, geo_alt = ecef_to_geocentric(ecef_x, ecef_y, ecef_z,
                                                    ref_height=0.)
    # geo_lat, geo_long, geo_alt = ecef_to_geodetic(ecef_x, ecef_y, ecef_z)

    # filter longitudes (could use pysat's function here)
    idx, = np.where(geo_long < 0)
    geo_long[idx] = geo_long[idx] + 360.
    # prepare output lists
    north_x = [];
    north_y = [];
    north_z = []
    south_x = [];
    south_y = [];
    south_z = []
    bn = [];
    be = [];
    bd = []

<<<<<<< HEAD
    for x, y, z, alt, colat, elong, time in zip(ecef_x, ecef_y, ecef_z,
                                                geo_alt, np.deg2rad(90. - geo_lat),
                                                np.deg2rad(geo_long), datetimes):
=======
    for x, y, z, alt, colat, elong, time in zip(ecef_x, ecef_y, ecef_z, 
                                                altitude, np.deg2rad(90. - latitude),
                                                np.deg2rad(longitude), datetimes):
>>>>>>> 6fed5b53
        init = np.array([x, y, z])
        # date = inst.yr + inst.doy / 366.
        # trace = full_field_line(init, time, ref_height, step_size=step_size,
        #                                                 max_steps=max_steps,
        #                                                 steps=steps)
        trace_north = field_line_trace(init, time, 1., ref_height, steps=steps,
                                        step_size=step_size, max_steps=max_steps)
        trace_south = field_line_trace(init, time, -1., ref_height, steps=steps,
                                        step_size=step_size, max_steps=max_steps)
        # store final location, full trace goes south to north
        trace_north = trace_north[-1, :]
        trace_south = trace_south[-1, :]
        # magnetic field at spacecraft location, using geocentric inputs
        # to get magnetic field in geocentric output
        # recast from datetime to float, as required by IGRF12 code
        doy = (time - datetime.datetime(time.year,1,1)).days
        # number of days in year, works for leap years
        num_doy_year = (datetime.datetime(time.year+1,1,1) - datetime.datetime(time.year,1,1)).days
        date = time.year + float(doy)/float(num_doy_year) + (time.hour + time.minute/60. + time.second/3600.)/24.
        # get IGRF field components
        # tbn, tbe, tbd, tbmag are in nT
        tbn, tbe, tbd, tbmag = igrf.igrf12syn(0, date, 1, alt, colat, elong)
        
        # collect outputs
        south_x.append(trace_south[0])
        south_y.append(trace_south[1])
        south_z.append(trace_south[2])
        north_x.append(trace_north[0])
        north_y.append(trace_north[1])
        north_z.append(trace_north[2])

        bn.append(tbn);
        be.append(tbe);
        bd.append(tbd)

    north_x = np.array(north_x)
    north_y = np.array(north_y)
    north_z = np.array(north_z)
    south_x = np.array(south_x)
    south_y = np.array(south_y)
    south_z = np.array(south_z)
    bn = np.array(bn)
    be = np.array(be)
    bd = np.array(bd)

    # calculate vector from satellite to northern/southern footpoints
    north_x = north_x - ecef_x
    north_y = north_y - ecef_y
    north_z = north_z - ecef_z
    north_x, north_y, north_z = normalize_vector(north_x, north_y, north_z)
    south_x = south_x - ecef_x
    south_y = south_y - ecef_y
    south_z = south_z - ecef_z
    south_x, south_y, south_z = normalize_vector(south_x, south_y, south_z)
    # calculate magnetic unit vector
    bx, by, bz = enu_to_ecef_vector(be, bn, -bd, geo_lat, geo_long)
    bx, by, bz = normalize_vector(bx, by, bz)

    # take cross product of southward and northward vectors to get the zonal vector
    zvx_foot, zvy_foot, zvz_foot = cross_product(south_x, south_y, south_z,
<<<<<<< HEAD
                                                 north_x, north_y, north_z)
    # getting zonal vector utilizing magnetic field vector instead
    zvx_north, zvy_north, zvz_north = cross_product(north_x, north_y, north_z,
                                                    bx, by, bz)
    # getting zonal vector utilizing magnetic field vector instead and southern point
    zvx_south, zvy_south, zvz_south = cross_product(south_x, south_y, south_z,
                                                    bx, by, bz)
=======
                                                 north_x, north_y, north_z)  
>>>>>>> 6fed5b53
    # normalize the vectors
    norm_foot = np.sqrt(zvx_foot ** 2 + zvy_foot ** 2 + zvz_foot ** 2)

    # calculate zonal vector
    zvx = zvx_foot / norm_foot
    zvy = zvy_foot / norm_foot
    zvz = zvz_foot / norm_foot
    
    if filter_zonal:
        # print ("Making magnetic vectors orthogonal")
        # remove any field aligned component to the zonal vector
        dot_fa = zvx * bx + zvy * by + zvz * bz
        zvx -= dot_fa * bx
        zvy -= dot_fa * by
        zvz -= dot_fa * bz
        zvx, zvy, zvz = normalize_vector(zvx, zvy, zvz)

    # compute meridional vector
    # cross product of zonal and magnetic unit vector
    mx, my, mz = cross_product(zvx, zvy, zvz,
                               bx, by, bz)
    # add unit vectors for magnetic drifts in ecef coordinates
    return zvx, zvy, zvz, bx, by, bz, mx, my, mz


def step_until_intersect(pos, field_line, sign, time,  direction=None,
                        step_size_goal=5.,
                        field_step_size=None):
    """Starting at pos, method steps along magnetic unit vector direction
    towards the supplied field line trace. Determines the distance of
    closest approach to field line.

    Routine is used when calculting the mapping of electric fields along
    magnetic field lines. Voltage remains constant along the field but the
    distance between field lines does not.This routine may be used to form the
    last leg when trying to trace out a closed field line loop.

    Routine will create a high resolution field line trace (.01 km step size)
    near the location of closest approach to better determine where the
    intersection occurs.

    Parameters
    ----------
    pos : array-like
        X, Y, and Z ECEF locations to start from
    field_line : array-like (:,3)
        X, Y, and Z ECEF locations of field line trace, produced by the
        field_line_trace method.
    sign : int
        if 1, move along positive unit vector. Negwtive direction for -1.
    time : datetime or float
        Date to perform tracing on (year + day/365 + hours/24. + etc.)
        Accounts for leap year if datetime provided.
    direction : string ('meridional', 'zonal', or 'aligned')
        Which unit vector direction to move slong when trying to intersect
        with supplied field line trace. See step_along_mag_unit_vector method
        for more.
    step_size_goal : float
        step size goal that method will try to match when stepping towards field line.

    Returns
    -------
    (float, array, float)
        Total distance taken along vector direction; the position after taking
        the step [x, y, z] in ECEF; distance of closest approach from input pos
        towards the input field line trace.

    """

    # work on a copy, probably not needed
    field_copy = field_line
    # set a high last minimum distance to ensure first loop does better than this
    last_min_dist = 2500000.
    # scalar is the distance along unit vector line that we are taking
    scalar = 0.
    # repeat boolean
    repeat=True
    # first run boolean
    first=True
    # factor is a divisor applied to the remaining distance between point and field line
    # I slowly take steps towards the field line and I don't want to overshoot
    # each time my minimum distance increases, I step back, increase factor, reducing
    # my next step size, then I try again
    factor = 1
    while repeat:
        # take a total step along magnetic unit vector
        # try to take steps near user provided step_size_goal
        unit_steps = np.abs(scalar//step_size_goal)
        if unit_steps == 0:
            unit_steps = 1
        # print (unit_steps, scalar/unit_steps)
        pos_step = step_along_mag_unit_vector(pos[0], pos[1], pos[2], time,
                                              direction=direction,
                                              num_steps=unit_steps,
                                              step_size=np.abs(scalar)/unit_steps,
                                              scalar=sign)
        # find closest point along field line trace
        diff = field_copy - pos_step
        diff_mag = np.sqrt((diff ** 2).sum(axis=1))
        min_idx = np.argmin(diff_mag)
        if first:
            # first time in while loop, create some information
            # make a high resolution field line trace around closest distance
            # want to take a field step size in each direction
            # maintain accuracy of high res trace below to be .01 km
            init = field_copy[min_idx,:]
            field_copy = full_field_line(init, time, 0.,
                                         step_size=0.01,
                                         max_steps=int(field_step_size/.01),
                                         recurse=False)
            # difference with position
            diff = field_copy - pos_step
            diff_mag = np.sqrt((diff ** 2).sum(axis=1))
            # find closest one
            min_idx = np.argmin(diff_mag)
            # # reduce number of elements we really need to check
            # field_copy = field_copy[min_idx-100:min_idx+100]
            # # difference with position
            # diff = field_copy - pos_step
            # diff_mag = np.sqrt((diff ** 2).sum(axis=1))
            # # find closest one
            # min_idx = np.argmin(diff_mag)
            first = False

        # pull out distance of closest point
        min_dist = diff_mag[min_idx]

        # check how the solution is doing
        # if well, add more distance to the total step and recheck if closer
        # if worse, step back and try a smaller step
        if min_dist > last_min_dist:
            # last step we took made the solution worse
            if factor > 4:
                # we've tried enough, stop looping
                repeat = False
                # undo increment to last total distance
                scalar = scalar - last_min_dist/(2*factor)
                # calculate latest position
                pos_step = step_along_mag_unit_vector(pos[0], pos[1], pos[2],
                                        time,
                                        direction=direction,
                                        num_steps=unit_steps,
                                        step_size=np.abs(scalar)/unit_steps,
                                        scalar=sign)
            else:
                # undo increment to last total distance
                scalar = scalar - last_min_dist/(2*factor)
                # increase the divisor used to reduce the distance
                # actually stepped per increment
                factor = factor + 1.
                # try a new increment to total distance
                scalar = scalar + last_min_dist/(2*factor)
        else:
            # we did better, move even closer, a fraction of remaining distance
            # increment scalar, but only by a fraction
            scalar = scalar + min_dist/(2*factor)
            # we have a new standard to judge against, set it
            last_min_dist = min_dist.copy()

    # return magnitude of step
    return scalar, pos_step, min_dist


def step_along_mag_unit_vector(x, y, z, date, direction=None, num_steps=5.,
                               step_size=5., scalar=1):
    """
    Move along 'lines' formed by following the magnetic unit vector directions.

    Moving along the field is effectively the same as a field line trace though
    extended movement along a field should use the specific field_line_trace
    method.


    Parameters
    ----------
    x : ECEF-x (km)
        Location to step from in ECEF (km). Scalar input.
    y : ECEF-y (km)
        Location to step from in ECEF (km). Scalar input.
    z : ECEF-z (km)
        Location to step from in ECEF (km). Scalar input.
    date : list-like of datetimes
        Date and time for magnetic field
    direction : string
        String identifier for which unit vector directino to move along.
        Supported inputs, 'meridional', 'zonal', 'aligned'
    num_steps : int
        Number of steps to take along unit vector direction
    step_size = float
        Distance taken for each step (km)
    scalar : int
        Scalar modifier for step size distance. Input a -1 to move along
        negative unit vector direction.

    Returns
    -------
    np.array
        [x, y, z] of ECEF location after taking num_steps along direction,
        each step_size long.

    """


    # set parameters for the field line tracing routines
    field_step_size = 100.
    field_max_steps = 1000
    field_steps = np.arange(field_max_steps)

    for i in np.arange(num_steps):
        # x, y, z in ECEF
        # convert to geodetic
        lat, lon, alt = ecef_to_geodetic(x, y, z)
        # get unit vector directions
        zvx, zvy, zvz, bx, by, bz, mx, my, mz = calculate_mag_drift_unit_vectors_ecef(
                                                        [lat], [lon], [alt], [date],
                                                        steps=field_steps,
                                                        max_steps=field_max_steps,
                                                        step_size=field_step_size,
                                                        ref_height=0.)
        # pull out the direction we need
        if direction == 'meridional':
            ux, uy, uz = mx, my, mz
        elif direction == 'zonal':
            ux, uy, uz = zvx, zvy, zvz
        elif direction == 'aligned':
            ux, uy, uz = bx, by, bz

        # take steps along direction
        x = x + step_size*ux[0]*scalar
        y = y + step_size*uy[0]*scalar
        z = z + step_size*uz[0]*scalar

    return np.array([x, y, z])


def apex_location_info(glats, glons, alts, dates):
    """Determine apex location for the field line passing through input point.

    Employs a two stage method. A broad step (100 km) field line trace spanning
    Northern/Southern footpoints is used to find the location with the largest
    geodetic (WGS84) height. A higher resolution trace (.1 km) is then used to
    get a better fix on this location. Greatest geodetic height is once again
    selected.

    Parameters
    ----------
    glats : list-like of floats (degrees)
        Geodetic (WGS84) latitude
    glons : list-like of floats (degrees)
        Geodetic (WGS84) longitude
    alts : list-like of floats (km)
        Geodetic (WGS84) altitude, height above surface
    dates : list-like of datetimes
        Date and time for determination of scalars

    Returns
    -------
    (float, float, float, float, float, float)
        ECEF X (km), ECEF Y (km), ECEF Z (km),
        Geodetic Latitude (degrees),
        Geodetic Longitude (degrees),
        Geodetic Altitude (km)

    """

    # use input location and convert to ECEF
    ecef_xs, ecef_ys, ecef_zs = geodetic_to_ecef(glats, glons, alts)
    # prepare parameters for field line trace
    step_size = 100.
    max_steps = 1000
    steps = np.arange(max_steps)
    # high resolution trace parameters
    fine_step_size = .01
    fine_max_steps = int(step_size/fine_step_size)+10
    fine_steps = np.arange(fine_max_steps)
    # prepare output
    out_x = []
    out_y = []
    out_z = []

    for ecef_x, ecef_y, ecef_z, glat, glon, alt, date in zip(ecef_xs, ecef_ys, ecef_zs,
                                                             glats, glons, alts,
                                                             dates):
        # to get the apex location we need to do a field line trace
        # then find the highest point
        trace = full_field_line(np.array([ecef_x, ecef_y, ecef_z]), date, 0.,
                                steps=steps,
                                step_size=step_size,
                                max_steps=max_steps)
        # convert all locations to geodetic coordinates
        tlat, tlon, talt = ecef_to_geodetic(trace[:,0], trace[:,1], trace[:,2])
        # determine location that is highest with respect to the geodetic Earth
        max_idx = np.argmax(talt)
        # repeat using a high resolution trace one big step size each
        # direction around identified max
        # recurse False ensures only max_steps are taken
        trace = full_field_line(trace[max_idx,:], date, 0.,
                                steps=fine_steps,
                                step_size=fine_step_size,
                                max_steps=fine_max_steps,
                                recurse=False)
        # convert all locations to geodetic coordinates
        tlat, tlon, talt = ecef_to_geodetic(trace[:,0], trace[:,1], trace[:,2])
        # determine location that is highest with respect to the geodetic Earth
        max_idx = np.argmax(talt)
        # collect outputs
        out_x.append(trace[max_idx,0])
        out_y.append(trace[max_idx,1])
        out_z.append(trace[max_idx,2])

    out_x = np.array(out_x)
    out_y = np.array(out_y)
    out_z = np.array(out_z)
    glat, glon, alt = ecef_to_geodetic(out_x, out_y, out_z)

    return out_x, out_y, out_z, glat, glon, alt


def closed_loop_edge_lengths_via_footpoint(glats, glons, alts, dates, direction,
                                           vector_direction, step_size=None,
                                           max_steps=None, edge_length=25.,
                                           edge_steps=5):
    """
    Forms closed loop integration along mag field, satrting at input
    points and goes through footpoint. At footpoint, steps along vector direction
    in both positive and negative directions, then traces back to opposite
    footpoint. Back at input location, steps toward those new field lines
    (edge_length) along vector direction until hitting distance of minimum
    approach. Loops don't always close. Returns total edge distance
    that goes through input location, along with the distances of closest approach.

    Note
    ----
        vector direction refers to the magnetic unit vector direction

    Parameters
    ----------
    glats : list-like of floats (degrees)
        Geodetic (WGS84) latitude
    glons : list-like of floats (degrees)
        Geodetic (WGS84) longitude
    alts : list-like of floats (km)
        Geodetic (WGS84) altitude, height above surface
    dates : list-like of datetimes
        Date and time for determination of scalars
    direction : string
        'north' or 'south' for tracing through northern or
        southern footpoint locations
    vector_direction : string
        'meridional' or 'zonal' unit vector directions
    step_size : float (km)
        Step size (km) used for field line integration
    max_steps : int
        Number of steps taken for field line integration
    edge_length : float (km)
        Half of total edge length (step) taken at footpoint location.
        edge_length step in both positive and negative directions.
    edge_steps : int
        Number of steps taken from footpoint towards new field line
        in a given direction (positive/negative) along unit vector

    Returns
    -------
    np.array, np.array, np.array
        A closed loop field line path through input location and footpoint in
        northern/southern hemisphere and back is taken. The return edge length
        through input location is provided.

        The distances of closest approach for the positive step along vector
        direction, and the negative step are returned.


    """

    if step_size is None:
        step_size = 100.
    if max_steps is None:
        max_steps = 1000
    steps = np.arange(max_steps)

    if direction == 'south':
        direct = -1
    elif direction == 'north':
        direct = 1

    # use spacecraft location to get ECEF
    ecef_xs, ecef_ys, ecef_zs = geodetic_to_ecef(glats, glons, alts)

    # prepare output
    full_local_step = []
    min_distance_plus = []
    min_distance_minus = []

    for ecef_x, ecef_y, ecef_z, glat, glon, alt, date in zip(ecef_xs, ecef_ys, ecef_zs,
                                                             glats, glons, alts,
                                                             dates):
        # going to try and form close loops via field line integration
        # start at location of interest, map down to northern or southern
        # footpoints then take symmetric steps along meridional and zonal
        # directions and trace back from location of interest, step along
        # field line directions until we intersect or hit the distance of
        # closest approach to the return field line with the known
        # distances of footpoint steps, and the closet approach distance
        # we can determine the scalar mapping of one location to another

        yr, doy = pysat.utils.time.getyrdoy(date)
        double_date = float(yr) + float(doy) / 366.

        # print (glat, glon, alt)
        # trace to footpoint, starting with input location
        sc_root = np.array([ecef_x, ecef_y, ecef_z])
        trace = field_line_trace(sc_root, double_date, direct, 120.,
                                 steps=steps,
                                 step_size=step_size,
                                 max_steps=max_steps)
        # pull out footpoint location
        ftpnt = trace[-1, :]
        ft_glat, ft_glon, ft_alt = ecef_to_geodetic(*ftpnt)

        # take step from footpoint along + vector direction
        plus_step = step_along_mag_unit_vector(ftpnt[0], ftpnt[1], ftpnt[2],
                                               date,
                                               direction=vector_direction,
                                               num_steps=edge_steps,
                                               step_size=edge_length/edge_steps)
        # trace this back to other footpoint
        other_plus = field_line_trace(plus_step, double_date, -direct, 0.,
                                      steps=steps,
                                      step_size=step_size,
                                      max_steps=max_steps)
        # take half step from first footpoint along - vector direction
        minus_step = step_along_mag_unit_vector(ftpnt[0], ftpnt[1], ftpnt[2],
                                               date,
                                               direction=vector_direction,
                                               scalar=-1,
                                               num_steps=edge_steps,
                                               step_size=edge_length/edge_steps)
        # trace this back to other footpoint
        other_minus = field_line_trace(minus_step, double_date, -direct, 0.,
                                       steps=steps,
                                       step_size=step_size,
                                       max_steps=max_steps)
        # need to determine where the intersection of field line coming back from
        # footpoint through postive vector direction step and back
        # in relation to the vector direction from the s/c location.
        pos_edge_length, _, mind_pos = step_until_intersect(sc_root,
                                        other_plus,
                                        1, date,
                                        direction=vector_direction,
                                        field_step_size=step_size,
                                        step_size_goal=edge_length/edge_steps)
        # take half step from S/C along - vector direction
        minus_edge_length, _, mind_minus = step_until_intersect(sc_root,
                                        other_minus,
                                        -1, date,
                                        direction=vector_direction,
                                        field_step_size=step_size,
                                        step_size_goal=edge_length/edge_steps)
        # collect outputs
        full_local_step.append(pos_edge_length + minus_edge_length)
        min_distance_plus.append(mind_pos)
        min_distance_minus.append(mind_minus)

    return np.array(full_local_step), np.array(min_distance_plus), np.array(min_distance_minus)


def closed_loop_edge_lengths_via_equator(glats, glons, alts, dates,
                                         vector_direction,
                                         edge_length=25.,
                                         edge_steps=5):
    """
    Calculates the distance between apex locations mapping to the input location.

    Using the input location, the apex location is calculated. Also from the input
    location, a step along both the positive and negative
    vector_directions is taken, and the apex locations for those points are calculated.
    The difference in position between these apex locations is the total centered
    distance between magnetic field lines at the magnetic apex when starting
    locally with a field line half distance of edge_length.

    An alternative method has been implemented, then commented out.
    This technique takes multiple steps from the origin apex towards the apex
    locations identified along vector_direction. In principle this is more accurate
    but more computationally intensive, similar to the footpoint model.
    A comparison is planned.


    Note
    ----
        vector direction refers to the magnetic unit vector direction

    Parameters
    ----------
    glats : list-like of floats (degrees)
        Geodetic (WGS84) latitude
    glons : list-like of floats (degrees)
        Geodetic (WGS84) longitude
    alts : list-like of floats (km)
        Geodetic (WGS84) altitude, height above surface
    dates : list-like of datetimes
        Date and time for determination of scalars
    vector_direction : string
        'meridional' or 'zonal' unit vector directions
    step_size : float (km)
        Step size (km) used for field line integration
    max_steps : int
        Number of steps taken for field line integration
    edge_length : float (km)
        Half of total edge length (step) taken at footpoint location.
        edge_length step in both positive and negative directions.
    edge_steps : int
        Number of steps taken from footpoint towards new field line
        in a given direction (positive/negative) along unit vector

    Returns
    -------
    np.array, ### np.array, np.array
        The change in field line apex locations.

        ## Pending ## The return edge length through input location is provided.

        ## Pending ## The distances of closest approach for the positive step
                      along vector direction, and the negative step are returned.


    """

    # use spacecraft location to get ECEF
    ecef_xs, ecef_ys, ecef_zs = geodetic_to_ecef(glats, glons, alts)

    # prepare output
    apex_edge_length = []
    # outputs for alternative calculation
    full_local_step = []
    min_distance_plus = []
    min_distance_minus = []

    for ecef_x, ecef_y, ecef_z, glat, glon, alt, date in zip(ecef_xs, ecef_ys, ecef_zs,
                                                             glats, glons, alts,
                                                             dates):

        yr, doy = pysat.utils.time.getyrdoy(date)
        double_date = float(yr) + float(doy) / 366.

        # get location of apex for s/c field line
        apex_x, apex_y, apex_z, apex_lat, apex_lon, apex_alt = apex_location_info(
                                                                    [glat], [glon],
                                                                    [alt], [date])
        # apex in ecef (maps to input location)
        apex_root = np.array([apex_x[0], apex_y[0], apex_z[0]])
        # take step from s/c along + vector direction
        # then get the apex location
        plus = step_along_mag_unit_vector(ecef_x, ecef_y, ecef_z, date,
                                          direction=vector_direction,
                                          num_steps=edge_steps,
                                          step_size=edge_length/edge_steps)
        plus_lat, plus_lon, plus_alt = ecef_to_geodetic(*plus)
        plus_apex_x, plus_apex_y, plus_apex_z, plus_apex_lat, plus_apex_lon, plus_apex_alt = \
                    apex_location_info([plus_lat], [plus_lon], [plus_alt], [date])
        # plus apex location in ECEF
        plus_apex_root = np.array([plus_apex_x[0], plus_apex_y[0], plus_apex_z[0]])

        # take half step from s/c along - vector direction
        # then get the apex location
        minus = step_along_mag_unit_vector(ecef_x, ecef_y, ecef_z, date,
                                               direction=vector_direction,
                                               scalar=-1,
                                               num_steps=edge_steps,
                                               step_size=edge_length/edge_steps)
        minus_lat, minus_lon, minus_alt = ecef_to_geodetic(*minus)
        minus_apex_x, minus_apex_y, minus_apex_z, minus_apex_lat, minus_apex_lon, minus_apex_alt = \
                    apex_location_info([minus_lat], [minus_lon], [minus_alt], [date])
        minus_apex_root = np.array([minus_apex_x[0], minus_apex_y[0], minus_apex_z[0]])

        # take difference in apex locations
        apex_edge_length.append(np.sqrt((plus_apex_x[0]-minus_apex_x[0])**2 +
                                        (plus_apex_y[0]-minus_apex_y[0])**2 +
                                        (plus_apex_z[0]-minus_apex_z[0])**2))

#         # take an alternative path to calculation
#         # do field line trace around pos and neg apexes
#         # then do intersection with field line projection thing
#
#         # do a short centered field line trace around plus apex location
#         other_trace = full_field_line(plus_apex_root, double_date, 0.,
#                                       step_size=1.,
#                                       max_steps=10,
#                                       recurse=False)
#         # need to determine where the intersection of apex field line
#         # in relation to the vector direction from the s/c field apex location.
#         pos_edge_length, _, mind_pos = step_until_intersect(apex_root,
                                        # other_trace,
                                        # 1, date,
                                        # direction=vector_direction,
                                        # field_step_size=1.,
                                        # step_size_goal=edge_length/edge_steps)
#         # do a short centered field line trace around 'minus' apex location
#         other_trace = full_field_line(minus_apex_root, double_date, 0.,
#                                       step_size=1.,
#                                       max_steps=10,
#                                       recurse=False)
#         # need to determine where the intersection of apex field line
#         # in relation to the vector direction from the s/c field apex location.
#         minus_edge_length, _, mind_minus = step_until_intersect(apex_root,
                                        # other_trace,
                                        # -1, date,
                                        # direction=vector_direction,
                                        # field_step_size=1.,
                                        # step_size_goal=edge_length/edge_steps)
        # full_local_step.append(pos_edge_length + minus_edge_length)
        # min_distance_plus.append(mind_pos)
        # min_distance_minus.append(mind_minus)

        # still sorting out alternative option for this calculation
        # commented code is 'good' as far as the plan goes
        # takes more time, so I haven't tested one vs the other yet
        # having two live methods can lead to problems
        # THIS IS A TODO (sort it out)
    return np.array(apex_edge_length)#, np.array(full_local_step), np.array(min_distance_plus), np.array(min_distance_minus)

        # # take step from one apex towards the other
        # apex_path = step_along_mag_unit_vector(minus_apex_x, minus_apex_y, minus_apex_z, date,
        #                                        direction=vector_direction,
        #                                        num_steps=edge_steps,
        #                                        step_size=apex_edge_length[-1]/(edge_steps*2.))
        # pos_apex_diff.append((apex_path[0] - plus_apex_x)**2 +
        #                  (apex_path[1] - plus_apex_y)**2 +
        #                  (apex_path[2] - plus_apex_z)**2)

    # return apex_edge_length, path_apex_diff


def scalars_for_mapping_ion_drifts(glats, glons, alts, dates, step_size=None,
                                   max_steps=None, e_field_scaling_only=False):
    """
    Calculates scalars for translating ion motions at position
    glat, glon, and alt, for date, to the footpoints of the field line
    as well as at the magnetic equator.

    All inputs are assumed to be 1D arrays.

    Note
    ----
        Directions refer to the ion motion direction e.g. the zonal
        scalar applies to zonal ion motions (meridional E field assuming ExB ion motion)

    Parameters
    ----------
    glats : list-like of floats (degrees)
        Geodetic (WGS84) latitude
    glons : list-like of floats (degrees)
        Geodetic (WGS84) longitude
    alts : list-like of floats (km)
        Geodetic (WGS84) altitude, height above surface
    dates : list-like of datetimes
        Date and time for determination of scalars
    e_field_scaling_only : boolean (False)
        If True, method only calculates the electric field scalar, ignoring
        changes in magnitude of B. Note ion velocity related to E/B.

    Returns
    -------
    dict
        array-like of scalars for translating ion drifts. Keys are,
        'north_zonal_drifts_scalar', 'north_mer_drifts_scalar', and similarly
        for southern locations. 'equator_mer_drifts_scalar' and
        'equator_zonal_drifts_scalar' cover the mappings to the equator.

    """

    if step_size is None:
        step_size = 100.
    if max_steps is None:
        max_steps = 1000
    steps = np.arange(max_steps)

    # use spacecraft location to get ECEF
    ecef_xs, ecef_ys, ecef_zs = geodetic_to_ecef(glats, glons, alts)

    # prepare output
    eq_zon_drifts_scalar = []
    eq_mer_drifts_scalar = []
    # magnetic field info
    north_mag_scalar = []
    south_mag_scalar = []
    eq_mag_scalar = []
    out = {}
    # meridional e-field scalar map, can also be
    # zonal ion drift scalar map
    # print ('Starting Northern')
    north_zon_drifts_scalar, mind_plus, mind_minus = closed_loop_edge_lengths_via_footpoint(glats,
                                                        glons, alts, dates, 'north',
                                                        'meridional',
                                                        step_size=step_size,
                                                        max_steps=max_steps,
                                                        edge_length=25.,
                                                        edge_steps=5)

    north_mer_drifts_scalar, mind_plus, mind_minus = closed_loop_edge_lengths_via_footpoint(glats,
                                                        glons, alts, dates, 'north',
                                                        'zonal',
                                                        step_size=step_size,
                                                        max_steps=max_steps,
                                                        edge_length=25.,
                                                        edge_steps=5)

    # print ('Starting Southern')
    south_zon_drifts_scalar, mind_plus, mind_minus = closed_loop_edge_lengths_via_footpoint(glats,
                                                        glons, alts, dates, 'south',
                                                        'meridional',
                                                        step_size=step_size,
                                                        max_steps=max_steps,
                                                        edge_length=25.,
                                                        edge_steps=5)

    south_mer_drifts_scalar, mind_plus, mind_minus = closed_loop_edge_lengths_via_footpoint(glats,
                                                        glons, alts, dates, 'south',
                                                        'zonal',
                                                        step_size=step_size,
                                                        max_steps=max_steps,
                                                        edge_length=25.,
                                                        edge_steps=5)
    # print ('Starting Equatorial')
    # , step_zon_apex2, mind_plus, mind_minus
    eq_zon_drifts_scalar = closed_loop_edge_lengths_via_equator(glats, glons, alts, dates,
                                                        'meridional',
                                                        edge_length=25.,
                                                        edge_steps=5)
    # , step_mer_apex2, mind_plus, mind_minus
    eq_mer_drifts_scalar = closed_loop_edge_lengths_via_equator(glats, glons, alts, dates,
                                                        'zonal',
                                                        edge_length=25.,
                                                        edge_steps=5)
    # print ('Done with core')
    north_zon_drifts_scalar = north_zon_drifts_scalar/50.
    south_zon_drifts_scalar = south_zon_drifts_scalar/50.
    north_mer_drifts_scalar = north_mer_drifts_scalar/50.
    south_mer_drifts_scalar = south_mer_drifts_scalar/50.
    # equatorial
    eq_zon_drifts_scalar = 50./eq_zon_drifts_scalar
    eq_mer_drifts_scalar = 50./eq_mer_drifts_scalar

    if e_field_scaling_only:
        # prepare output
        out['north_mer_fields_scalar'] = north_zon_drifts_scalar
        out['south_mer_fields_scalar'] = south_zon_drifts_scalar
        out['north_zon_fields_scalar'] = north_mer_drifts_scalar
        out['south_zon_fields_scalar'] = south_mer_drifts_scalar
        out['equator_mer_fields_scalar'] = eq_zon_drifts_scalar
        out['equator_zon_fields_scalar'] = eq_mer_drifts_scalar

    else:
        # figure out scaling for drifts based upon change in magnetic field
        # strength
        for ecef_x, ecef_y, ecef_z, glat, glon, alt, date in zip(ecef_xs, ecef_ys, ecef_zs,
                                                                glats, glons, alts,
                                                                dates):
            yr, doy = pysat.utils.time.getyrdoy(date)
            double_date = float(yr) + float(doy) / 366.
            # get location of apex for s/c field line
            apex_x, apex_y, apex_z, apex_lat, apex_lon, apex_alt = apex_location_info(
                                                                        [glat], [glon],
                                                                        [alt], [date])
            # trace to northern footpoint
            sc_root = np.array([ecef_x, ecef_y, ecef_z])
            trace_north = field_line_trace(sc_root, double_date, 1., 120.,
                                        steps=steps,
                                        step_size=step_size,
                                        max_steps=max_steps)
            # southern tracing
            trace_south = field_line_trace(sc_root, double_date, -1., 120.,
                                        steps=steps,
                                        step_size=step_size,
                                        max_steps=max_steps)
            # footpoint location
            north_ftpnt = trace_north[-1, :]
            nft_glat, nft_glon, nft_alt = ecef_to_geodetic(*north_ftpnt)
            south_ftpnt = trace_south[-1, :]
            sft_glat, sft_glon, sft_alt = ecef_to_geodetic(*south_ftpnt)

            # scalar for the northern footpoint electric field based on distances
            # for drift also need to include the magnetic field, drift = E/B
            tbn, tbe, tbd, b_sc = igrf.igrf12syn(0, double_date, 1, alt,
                                                np.deg2rad(90.-glat),
                                                np.deg2rad(glon))
            # get mag field and scalar for northern footpoint
            tbn, tbe, tbd, b_nft = igrf.igrf12syn(0, double_date, 1, nft_alt,
                                                np.deg2rad(90.-nft_glat),
                                                np.deg2rad(nft_glon))
            north_mag_scalar.append(b_sc/b_nft)
            # equatorial values
            tbn, tbe, tbd, b_eq = igrf.igrf12syn(0, double_date, 1, apex_alt,
                                                 np.deg2rad(90.-apex_lat),
                                                 np.deg2rad(apex_lon))
            eq_mag_scalar.append(b_sc/b_eq)
            # scalar for the southern footpoint
            tbn, tbe, tbd, b_sft = igrf.igrf12syn(0, double_date, 1, sft_alt,
                                                  np.deg2rad(90.-sft_glat),
                                                  np.deg2rad(sft_glon))
            south_mag_scalar.append(b_sc/b_sft)

        # make E-Field scalars to drifts
        # lists to arrays
        north_mag_scalar = np.array(north_mag_scalar)
        south_mag_scalar = np.array(south_mag_scalar)
        eq_mag_scalar = np.array(eq_mag_scalar)
        # apply to electric field scaling to get ion drift values
        north_zon_drifts_scalar = north_zon_drifts_scalar*north_mag_scalar
        south_zon_drifts_scalar = south_zon_drifts_scalar*south_mag_scalar
        north_mer_drifts_scalar = north_mer_drifts_scalar*north_mag_scalar
        south_mer_drifts_scalar = south_mer_drifts_scalar*south_mag_scalar
        # equatorial
        eq_zon_drifts_scalar = eq_zon_drifts_scalar*eq_mag_scalar
        eq_mer_drifts_scalar = eq_mer_drifts_scalar*eq_mag_scalar
        # output
        out['north_zonal_drifts_scalar'] = north_zon_drifts_scalar
        out['south_zonal_drifts_scalar'] = south_zon_drifts_scalar
        out['north_mer_drifts_scalar'] = north_mer_drifts_scalar
        out['south_mer_drifts_scalar'] = south_mer_drifts_scalar
        out['equator_zonal_drifts_scalar'] = eq_zon_drifts_scalar
        out['equator_mer_drifts_scalar'] = eq_mer_drifts_scalar

    return out<|MERGE_RESOLUTION|>--- conflicted
+++ resolved
@@ -384,12 +384,7 @@
         doy = (date - datetime.datetime(date.year,1,1)).days
         # number of days in year, works for leap years
         num_doy_year = (datetime.datetime(date.year+1,1,1) - datetime.datetime(date.year,1,1)).days
-<<<<<<< HEAD
         date = float(date.year) + float(doy)/float(num_doy_year) + float(date.hour + date.minute/60. + date.second/3600.)/24.
-=======
-        date = float(date.year) + \
-               (float(doy) + float(date.hour + date.minute/60. + date.second/3600.)/24.)/float(num_doy_year+1)
->>>>>>> 6fed5b53
 
     trace_north = scipy.integrate.odeint(igrf.igrf_step, init.copy(),
                                          steps,
@@ -557,15 +552,9 @@
     be = [];
     bd = []
 
-<<<<<<< HEAD
     for x, y, z, alt, colat, elong, time in zip(ecef_x, ecef_y, ecef_z,
                                                 geo_alt, np.deg2rad(90. - geo_lat),
                                                 np.deg2rad(geo_long), datetimes):
-=======
-    for x, y, z, alt, colat, elong, time in zip(ecef_x, ecef_y, ecef_z, 
-                                                altitude, np.deg2rad(90. - latitude),
-                                                np.deg2rad(longitude), datetimes):
->>>>>>> 6fed5b53
         init = np.array([x, y, z])
         # date = inst.yr + inst.doy / 366.
         # trace = full_field_line(init, time, ref_height, step_size=step_size,
@@ -587,7 +576,8 @@
         date = time.year + float(doy)/float(num_doy_year) + (time.hour + time.minute/60. + time.second/3600.)/24.
         # get IGRF field components
         # tbn, tbe, tbd, tbmag are in nT
-        tbn, tbe, tbd, tbmag = igrf.igrf12syn(0, date, 1, alt, colat, elong)
+        # setting for geocentric coords, alt needs to be referenced from center of earth
+        tbn, tbe, tbd, tbmag = igrf.igrf12syn(0, date, 2, alt, colat, elong)
         
         # collect outputs
         south_x.append(trace_south[0])
@@ -626,17 +616,7 @@
 
     # take cross product of southward and northward vectors to get the zonal vector
     zvx_foot, zvy_foot, zvz_foot = cross_product(south_x, south_y, south_z,
-<<<<<<< HEAD
-                                                 north_x, north_y, north_z)
-    # getting zonal vector utilizing magnetic field vector instead
-    zvx_north, zvy_north, zvz_north = cross_product(north_x, north_y, north_z,
-                                                    bx, by, bz)
-    # getting zonal vector utilizing magnetic field vector instead and southern point
-    zvx_south, zvy_south, zvz_south = cross_product(south_x, south_y, south_z,
-                                                    bx, by, bz)
-=======
                                                  north_x, north_y, north_z)  
->>>>>>> 6fed5b53
     # normalize the vectors
     norm_foot = np.sqrt(zvx_foot ** 2 + zvy_foot ** 2 + zvz_foot ** 2)
 
