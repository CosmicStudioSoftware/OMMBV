
"""
Supporting routines for coordinate conversions as well as vector operations and
transformations used in Space Science.
"""

import scipy
import scipy.integrate
import numpy as np
import datetime
import pysat
# import reference IGRF fortran code within the package
from pysatMagVect import igrf as igrf
<<<<<<< HEAD
=======

>>>>>>> 6d81eef4

# parameters used to define Earth ellipsoid
# WGS84 parameters below
earth_a = 6378.1370
earth_b = 6356.75231424518

# standard geoncentric Earth radius
# average radius of Earth
earth_geo_radius = 6371.

def geocentric_to_ecef(latitude, longitude, altitude):
    """Convert geocentric coordinates into ECEF

    Parameters
    ----------
    latitude : float or array_like
        Geocentric latitude (degrees)
    longitude : float or array_like
        Geocentric longitude (degrees)
    altitude : float or array_like
        Height (km) above presumed spherical Earth with radius 6371 km.

    Returns
    -------
    x, y, z
        numpy arrays of x, y, z locations in km

    """

    r = earth_geo_radius + altitude
    x = r * np.cos(np.deg2rad(latitude)) * np.cos(np.deg2rad(longitude))
    y = r * np.cos(np.deg2rad(latitude)) * np.sin(np.deg2rad(longitude))
    z = r * np.sin(np.deg2rad(latitude))

    return x, y, z


def ecef_to_geocentric(x, y, z, ref_height=None):
    """Convert ECEF into geocentric coordinates

    Parameters
    ----------
    x : float or array_like
        ECEF-X in km
    y : float or array_like
        ECEF-Y in km
    z : float or array_like
        ECEF-Z in km
    ref_height : float or array_like
        Reference radius used for calculating height.
        Defaults to average radius of 6371 km
    Returns
    -------
    latitude, longitude, altitude
        numpy arrays of locations in degrees, degrees, and km

    """
    if ref_height is None:
        ref_height = earth_geo_radius

    r = np.sqrt(x ** 2 + y ** 2 + z ** 2)
    colatitude = np.rad2deg(np.arccos(z / r))
    longitude = np.rad2deg(np.arctan2(y, x))
    latitude = 90. - colatitude

    return latitude, longitude, r - ref_height


def geodetic_to_ecef(latitude, longitude, altitude):
    """Convert WGS84 geodetic coordinates into ECEF

    Parameters
    ----------
    latitude : float or array_like
        Geodetic latitude (degrees)
    longitude : float or array_like
        Geodetic longitude (degrees)
    altitude : float or array_like
        Geodetic Height (km) above WGS84 reference ellipsoid.

    Returns
    -------
    x, y, z
        numpy arrays of x, y, z locations in km

    """


    ellip = np.sqrt(1. - earth_b ** 2 / earth_a ** 2)
    r_n = earth_a / np.sqrt(1. - ellip ** 2 * np.sin(np.deg2rad(latitude)) ** 2)

    # colatitude = 90. - latitude
    x = (r_n + altitude) * np.cos(np.deg2rad(latitude)) * np.cos(np.deg2rad(longitude))
    y = (r_n + altitude) * np.cos(np.deg2rad(latitude)) * np.sin(np.deg2rad(longitude))
    z = (r_n * (1. - ellip ** 2) + altitude) * np.sin(np.deg2rad(latitude))

    return x, y, z

import pysatMagVect.fortran_coords
ecef_to_geodetic = pysatMagVect.fortran_coords.ecef_to_geodetic

def python_ecef_to_geodetic(x, y, z, method=None):
    """Convert ECEF into Geodetic WGS84 coordinates

    Parameters
    ----------
    x : float or array_like
        ECEF-X in km
    y : float or array_like
        ECEF-Y in km
    z : float or array_like
        ECEF-Z in km
    method : 'iterative' or 'closed' ('closed' is deafult)
        String selects method of conversion. Closed for mathematical
        solution (http://www.epsg.org/Portals/0/373-07-2.pdf , page 96 section 2.2.1)
        or iterative (http://www.oc.nps.edu/oc2902w/coord/coordcvt.pdf).

    Returns
    -------
    latitude, longitude, altitude
        numpy arrays of locations in degrees, degrees, and km

    """

    # quick notes on ECEF to Geodetic transformations
    # http://danceswithcode.net/engineeringnotes/geodetic_to_ecef/geodetic_to_ecef.html

    method = method or 'closed'

    # ellipticity of Earth
    ellip = np.sqrt(1. - earth_b ** 2 / earth_a ** 2)
    # first eccentricity squared
    e2 = ellip ** 2  # 6.6943799901377997E-3

    longitude = np.arctan2(y, x)
    # cylindrical radius
    p = np.sqrt(x ** 2 + y ** 2)

    # closed form solution
    # a source, http://www.epsg.org/Portals/0/373-07-2.pdf , page 96 section 2.2.1
    if method == 'closed':
        e_prime = np.sqrt((earth_a**2 - earth_b**2) / earth_b**2)
        theta = np.arctan2(z*earth_a, p*earth_b)
        latitude = np.arctan2(z + e_prime**2*earth_b*np.sin(theta)**3, p - e2*earth_a*np.cos(theta)**3)
        r_n = earth_a / np.sqrt(1. - e2 * np.sin(latitude) ** 2)
        h = p / np.cos(latitude) - r_n

    # another possibility
    # http://ir.lib.ncku.edu.tw/bitstream/987654321/39750/1/3011200501001.pdf

    ## iterative method
    # http://www.oc.nps.edu/oc2902w/coord/coordcvt.pdf
    if method == 'iterative':
        latitude = np.arctan2(p, z)
        r_n = earth_a / np.sqrt(1. - e2*np.sin(latitude)**2)
        for i in np.arange(6):
            # print latitude
            r_n = earth_a / np.sqrt(1. - e2*np.sin(latitude)**2)
            h = p / np.cos(latitude) - r_n
            latitude = np.arctan(z / p / (1. - e2 * (r_n / (r_n + h))))
            # print h
        # final ellipsoidal height update
        h = p / np.cos(latitude) - r_n

    return np.rad2deg(latitude), np.rad2deg(longitude), h

def enu_to_ecef_vector(east, north, up, glat, glong):
    """Converts vector from East, North, Up components to ECEF

    Position of vector in geospace may be specified in either
    geocentric or geodetic coordinates, with corresponding expression
    of the vector using radial or ellipsoidal unit vectors.

    Parameters
    ----------
    east : float or array-like
        Eastward component of vector
    north : float or array-like
        Northward component of vector
    up : float or array-like
        Upward component of vector
    latitude : float or array_like
        Geodetic or geocentric latitude (degrees)
    longitude : float or array_like
        Geodetic or geocentric longitude (degrees)

    Returns
    -------
    x, y, z
        Vector components along ECEF x, y, and z directions

    """

    # convert lat and lon in degrees to radians
    rlat = np.radians(glat)
    rlon = np.radians(glong)

    x = -east*np.sin(rlon) - north*np.cos(rlon)*np.sin(rlat) + up*np.cos(rlon)*np.cos(rlat)
    y = east*np.cos(rlon) - north*np.sin(rlon)*np.sin(rlat) + up*np.sin(rlon)*np.cos(rlat)
    z = north*np.cos(rlat) + up*np.sin(rlat)

    return x, y, z

def ecef_to_enu_vector(x, y, z, glat, glong):
    """Converts vector from ECEF X,Y,Z components to East, North, Up

    Position of vector in geospace may be specified in either
    geocentric or geodetic coordinates, with corresponding expression
    of the vector using radial or ellipsoidal unit vectors.

    Parameters
    ----------
    x : float or array-like
        ECEF-X component of vector
    y : float or array-like
        ECEF-Y component of vector
    z : float or array-like
        ECEF-Z component of vector
    latitude : float or array_like
        Geodetic or geocentric latitude (degrees)
    longitude : float or array_like
        Geodetic or geocentric longitude (degrees)

    Returns
    -------
    east, north, up
        Vector components along east, north, and up directions

    """

    # convert lat and lon in degrees to radians
    rlat = np.radians(glat)
    rlon = np.radians(glong)

    east = -x*np.sin(rlon) + y*np.cos(rlon)
    north = -x*np.cos(rlon)*np.sin(rlat) - y*np.sin(rlon)*np.sin(rlat) + z*np.cos(rlat)
    up = x*np.cos(rlon)*np.cos(rlat) + y*np.sin(rlon)*np.cos(rlat)+ z*np.sin(rlat)

    return east, north, up


def project_ecef_vector_onto_basis(x, y, z, xx, xy, xz, yx, yy, yz, zx, zy, zz):
    """Projects vector in ecef onto different basis, with components also expressed in ECEF

    Parameters
    ----------
    x : float or array-like
        ECEF-X component of vector
    y : float or array-like
        ECEF-Y component of vector
    z : float or array-like
        ECEF-Z component of vector
    xx : float or array-like
        ECEF-X component of the x unit vector of new basis
    xy : float or array-like
        ECEF-Y component of the x unit vector of new basis
    xz : float or array-like
        ECEF-Z component of the x unit vector of new basis

    """

    out_x = x*xx + y*xy + z*xz
    out_y = x*yx + y*yy + z*yz
    out_z = x*zx + y*zy + z*zz

    return out_x, out_y, out_z

def normalize_vector(x, y, z):
    """
    Normalizes vector to produce a unit vector.

    Parameters
    ----------
    x : float or array-like
        X component of vector
    y : float or array-like
        Y component of vector
    z : float or array-like
        Z component of vector

    Returns
    -------
    x, y, z
        Unit vector x,y,z components

    """

    mag = np.sqrt(x**2 + y**2 + z**2)
    x = x/mag
    y = y/mag
    z = z/mag
    return x, y, z

def cross_product(x1, y1, z1, x2, y2, z2):
    """
    Cross product of two vectors, v1 x v2

    Parameters
    ----------
    x1 : float or array-like
        X component of vector 1
    y1 : float or array-like
        Y component of vector 1
    z1 : float or array-like
        Z component of vector 1
    x2 : float or array-like
        X component of vector 2
    y2 : float or array-like
        Y component of vector 2
    z2 : float or array-like
        Z component of vector 2

    Returns
    -------
    x, y, z
        Unit vector x,y,z components

    """
    x = y1*z2 - y2*z1
    y = z1*x2 - x1*z2
    z = x1*y2 - y1*x2
    return x, y, z


def field_line_trace(init, date, direction, height, steps=None,
                     max_steps=1E4, step_size=10., recursive_loop_count=None,
                     recurse=True, min_check_flag=False):
    """Perform field line tracing using IGRF and scipy.integrate.odeint.

    Parameters
    ----------
    init : array-like of floats
        Position to begin field line tracing from in ECEF (x,y,z) km
    date : datetime or float
        Date to perform tracing on (year + day/365 + hours/24. + etc.)
        Accounts for leap year if datetime provided.
    direction : int
         1 : field aligned, generally south to north.
        -1 : anti-field aligned, generally north to south.
    height : float
        Altitude to terminate trace, geodetic WGS84 (km)
    steps : array-like of ints or floats
        Number of steps along field line when field line trace positions should
        be reported. By default, each step is reported; steps=np.arange(max_steps).
    max_steps : float
        Maximum number of steps along field line that should be taken
    step_size : float
        Distance in km for each large integration step. Multiple substeps
        are taken as determined by scipy.integrate.odeint

    Returns
    -------
    numpy array
        2D array. [0,:] has the x,y,z location for initial point
        [:,0] is the x positions over the integration.
        Positions are reported in ECEF (km).


    """

    if recursive_loop_count is None:
        recursive_loop_count = 0
<<<<<<< HEAD
=======

>>>>>>> 6d81eef4
    # number of times integration routine must output step location
    if steps is None:
        steps = np.arange(max_steps)
    # ensure date is a float for IGRF call
    if not isinstance(date, float):
        # recast from datetime to float, as required by IGRF12 code
        doy = (date - datetime.datetime(date.year,1,1)).days
        # number of days in year, works for leap years
        num_doy_year = (datetime.datetime(date.year+1,1,1) - datetime.datetime(date.year,1,1)).days
        date = float(date.year) + \
               (float(doy) + float(date.hour + date.minute/60. + date.second/3600.)/24.)/float(num_doy_year+1)

    # set altitude to terminate trace
    if height == 0:
        check_height = 1.
    else:
        check_height = height

    # perform trace
<<<<<<< HEAD
    trace_north, messg = scipy.integrate.odeint(igrf.igrf_step, init.copy(),
=======
    trace_north = scipy.integrate.odeint(igrf.igrf_step, init.copy(),
>>>>>>> 6d81eef4
                                         steps,
                                         args=(date, step_size, direction, height),
                                         full_output=True,
                                         printmessg=False,
<<<<<<< HEAD
                                         ixpr=False,
                                         rtol=1.E-11,
                                         atol=1.E-11)
    if messg['message'] != 'Integration successful.':
        raise RuntimeError("Field-Line trace not successful.")

=======
                                         ixpr=False) #,
                                         # mxstep=500)
    
>>>>>>> 6d81eef4
    # calculate data to check that we reached final altitude
    check = trace_north[-1, :]
    x, y, z = ecef_to_geodetic(*check)

<<<<<<< HEAD
    # fortran integration gets close to target height
=======
    # fortran integration gets close to target height        

>>>>>>> 6d81eef4
    if recurse & (z > check_height*1.000001):
        if (recursive_loop_count < 1000):
            # When we have not reached the reference height, call field_line_trace
            # again by taking check value as init - recursive call
            recursive_loop_count = recursive_loop_count + 1
            trace_north1 = field_line_trace(check, date, direction, height,
                                            step_size=step_size,
                                            max_steps=max_steps,
                                            recursive_loop_count=recursive_loop_count,
                                            steps=steps)
        else:
            raise RuntimeError("After 1000 iterations couldn't reach target altitude")
        # append new trace data to existing trace data
        # this return is taken as part of recursive loop
        return np.vstack((trace_north, trace_north1))
    else:
        # return results if we make it to the target altitude

        # filter points to terminate at point closest to target height
        # code also introduces a variable length return, though I suppose
        # that already exists with the recursive functionality
        # while this check is done innternally within Fortran integrand, if
        # that steps out early, the output we receive would be problematic.
        # Steps below provide an extra layer of security that output has some
        # semblance to expectations
<<<<<<< HEAD

        if min_check_flag:
            x, y, z = ecef_to_geodetic(trace_north[:,0], trace_north[:,1], trace_north[:,2])
            idx = np.argmin(np.abs(check_height - z))
            if (z[idx] < check_height*1.001) and (idx > 0):
                trace_north = trace_north[:idx+1,:]
        return trace_north
=======
        
        x, y, z = ecef_to_geodetic(trace_north[:,0], trace_north[:,1], trace_north[:,2]) 
        idx = np.argmin(np.abs(check_height - z)) 
        return trace_north[:idx+1,:]
>>>>>>> 6d81eef4


def full_field_line(init, date, height, step_size=100., max_steps=1000,
                    steps=None, **kwargs):
    """Perform field line tracing using IGRF and scipy.integrate.odeint.

    Parameters
    ----------
    init : array-like of floats
        Position to begin field line tracing from in ECEF (x,y,z) km
    date : datetime or float
        Date to perform tracing on (year + day/365 + hours/24. + etc.)
        Accounts for leap year if datetime provided.
    height : float
        Altitude to terminate trace, geodetic WGS84 (km)
    max_steps : float
        Maximum number of steps along each direction that should be taken
    step_size : float
        Distance in km for each large integration step. Multiple substeps
        are taken as determined by scipy.integrate.odeint
    steps : array-like of ints or floats
        Number of steps along field line when field line trace positions should
        be reported. By default, each step is reported, plus origin;
            steps=np.arange(max_steps+1).
        Two traces are made, one north, the other south, thus the output array
        could have double max_steps, or more via recursion.

    Returns
    -------
    numpy array
        2D array. [0,:] has the x,y,z location for southern footpoint
        [:,0] is the x positions over the integration.
        Positions are reported in ECEF (km).


    """

    if steps is None:
        steps = np.arange(max_steps+1)
    if len(steps) != max_steps + 1:
        raise ValueError('Length of steps must be max_steps+1.')

    # trace north, then south, and combine
    trace_south = field_line_trace(init, date, -1., height,
                                   steps=steps,
                                   step_size=step_size,
                                   max_steps=max_steps,
                                   **kwargs)
    trace_north = field_line_trace(init, date, 1., height,
                                   steps=steps,
                                   step_size=step_size,
                                   max_steps=max_steps,
                                   **kwargs)
    # order of field points is generally along the field line, south to north
    # don't want to include the initial point twice
    trace = np.vstack((trace_south[::-1][:-1,:], trace_north))
    return trace


def calculate_integrated_mag_drift_unit_vectors_ecef(latitude, longitude, altitude, datetimes,
                                          steps=None, max_steps=1000, step_size=100.,
                                          ref_height=120., filter_zonal=True):
    """Calculates unit vectors expressing the ion drift coordinate system
    organized by the geomagnetic field. Unit vectors are expressed
    in ECEF coordinates.

    Note
    ----
        The zonal vector is calculated by field-line tracing from
        the input locations toward the footpoint locations at ref_height.
        The cross product of these two vectors is taken to define the plane of
        the magnetic field. This vector is not always orthogonal
        with the local field-aligned vector (IGRF), thus any component of the
        zonal vector with the field-aligned direction is removed (optional).
        The meridional unit vector is defined via the cross product of the
        zonal and field-aligned directions.

    Parameters
    ----------
    latitude : array-like of floats (degrees)
        Latitude of location, degrees, WGS84
    longitude : array-like of floats (degrees)
        Longitude of location, degrees, WGS84
    altitude : array-like of floats (km)
        Altitude of location, height above surface, WGS84
    datetimes : array-like of datetimes
        Time to calculate vectors
    max_steps : int
        Maximum number of steps allowed for field line tracing
    step_size : float
        Maximum step size (km) allowed when field line tracing
    ref_height : float
        Altitude used as cutoff for labeling a field line location a footpoint
    filter_zonal : bool
        If True, removes any field aligned component from the calculated
        zonal unit vector. Resulting coordinate system is not-orthogonal.

    Returns
    -------
    zon_x, zon_y, zon_z, fa_x, fa_y, fa_z, mer_x, mer_y, mer_z

    """

    if steps is None:
        steps = np.arange(max_steps+1)
    latitude = np.array(latitude)
    longitude = np.array(longitude)
    altitude = np.array(altitude)

    # calculate satellite position in ECEF coordinates
    ecef_x, ecef_y, ecef_z = geodetic_to_ecef(latitude, longitude, altitude)
    # also get position in geocentric coordinates
    geo_lat, geo_long, geo_alt = ecef_to_geocentric(ecef_x, ecef_y, ecef_z,
                                                    ref_height=0.)
    # geo_lat, geo_long, geo_alt = ecef_to_geodetic(ecef_x, ecef_y, ecef_z)

    # filter longitudes (could use pysat's function here)
    idx, = np.where(geo_long < 0)
    geo_long[idx] = geo_long[idx] + 360.
    # prepare output lists
    north_x = [];
    north_y = [];
    north_z = []
    south_x = [];
    south_y = [];
    south_z = []
    bn = [];
    be = [];
    bd = []

    for x, y, z, alt, colat, elong, time in zip(ecef_x, ecef_y, ecef_z,
                                                altitude, np.deg2rad(90. - latitude),
                                                np.deg2rad(longitude), datetimes):
        init = np.array([x, y, z])
        trace = full_field_line(init, time, ref_height, step_size=step_size,
                                                        max_steps=max_steps,
                                                        steps=steps)
        # store final location, full trace goes south to north
        trace_north = trace[-1, :]
        trace_south = trace[0, :]
        # recast from datetime to float, as required by IGRF12 code
        doy = (time - datetime.datetime(time.year,1,1)).days
        # number of days in year, works for leap years
        num_doy_year = (datetime.datetime(time.year+1,1,1) - datetime.datetime(time.year,1,1)).days
        date = time.year + float(doy)/float(num_doy_year+1)
        date += (time.hour + time.minute/60. + time.second/3600.)/24./float(num_doy_year+1)
        # get IGRF field components
        # tbn, tbe, tbd, tbmag are in nT
        # geodetic input
        tbn, tbe, tbd, tbmag = igrf.igrf12syn(0, date, 1, alt, colat, elong)

        # collect outputs
        south_x.append(trace_south[0])
        south_y.append(trace_south[1])
        south_z.append(trace_south[2])
        north_x.append(trace_north[0])
        north_y.append(trace_north[1])
        north_z.append(trace_north[2])

        bn.append(tbn);
        be.append(tbe);
        bd.append(tbd)

    north_x = np.array(north_x)
    north_y = np.array(north_y)
    north_z = np.array(north_z)
    south_x = np.array(south_x)
    south_y = np.array(south_y)
    south_z = np.array(south_z)
    bn = np.array(bn)
    be = np.array(be)
    bd = np.array(bd)

    # calculate vector from satellite to northern/southern footpoints
    north_x = north_x - ecef_x
    north_y = north_y - ecef_y
    north_z = north_z - ecef_z
    north_x, north_y, north_z = normalize_vector(north_x, north_y, north_z)
    south_x = south_x - ecef_x
    south_y = south_y - ecef_y
    south_z = south_z - ecef_z
    south_x, south_y, south_z = normalize_vector(south_x, south_y, south_z)
    # calculate magnetic unit vector
    bx, by, bz = enu_to_ecef_vector(be, bn, -bd, geo_lat, geo_long)
    bx, by, bz = normalize_vector(bx, by, bz)

    # take cross product of southward and northward vectors to get the zonal vector
    zvx_foot, zvy_foot, zvz_foot = cross_product(south_x, south_y, south_z,
                                                 north_x, north_y, north_z)
    # normalize the vectors
    norm_foot = np.sqrt(zvx_foot ** 2 + zvy_foot ** 2 + zvz_foot ** 2)

    # calculate zonal vector
    zvx = zvx_foot / norm_foot
    zvy = zvy_foot / norm_foot
    zvz = zvz_foot / norm_foot

    if filter_zonal:
        # print ("Making magnetic vectors orthogonal")
        # remove any field aligned component to the zonal vector
        dot_fa = zvx * bx + zvy * by + zvz * bz
        zvx -= dot_fa * bx
        zvy -= dot_fa * by
        zvz -= dot_fa * bz
        zvx, zvy, zvz = normalize_vector(zvx, zvy, zvz)

    # compute meridional vector
    # cross product of zonal and magnetic unit vector
    mx, my, mz = cross_product(zvx, zvy, zvz,
                               bx, by, bz)
    # add unit vectors for magnetic drifts in ecef coordinates
    return zvx, zvy, zvz, bx, by, bz, mx, my, mz


<<<<<<< HEAD
def magnetic_vector(x, y, z, dates, normalize=False):
    """Uses IGRF to calculate geomagnetic field.

    Parameters
    ----------
    x : array-like
        Position in ECEF (km), X
    y : array-like
        Position in ECEF (km), Y
    z : array-like
        Position in ECEF (km), Z
    normalize : bool (False)
        If True, return unit vector

    Returns
    -------
    array, array, array
        Magnetic field along ECEF directions

    """

    # prepare output lists
    bn = []
    be = []
    bd = []
    bm = []

    # need a double variable for time
    doy = np.array([(time - datetime.datetime(time.year,1,1)).days for time in dates])
    years = np.array([time.year for time in dates])
    num_doy_year = np.array([(datetime.datetime(time.year+1,1,1) - datetime.datetime(time.year,1,1)).days for time in dates])
    time = np.array([(time.hour + time.minute/60. + time.second/3600.)/24. for time in dates])
    ddates = years + (doy + time)/(num_doy_year + 1)

    # use geocentric coordinates for calculating magnetic field
    # transformation between it and ECEF is robust
    # geodetic translations introduce error
    latitudes, longitudes, altitudes = ecef_to_geocentric(x, y, z, ref_height=0.)

    for colat, elong, alt, date in zip(np.deg2rad(90. - latitudes),
                                       np.deg2rad(longitudes),
                                       altitudes,
                                       ddates):
        # tbn, tbe, tbd, tbmag are in nT
        tbn, tbe, tbd, tbmag = igrf.igrf12syn(0, date, 2, alt, colat, elong)

        # collect outputs
        bn.append(tbn)
        be.append(tbe)
        bd.append(tbd)
        bm.append(tbmag)
    # repackage
    bn = np.array(bn)
    be = np.array(be)
    bd = np.array(bd)
    bm = np.array(bm)

    if normalize:
        bn /= bm
        be /= bm
        bd /= bm

    # calculate magnetic unit vector
    bx, by, bz = enu_to_ecef_vector(be, bn, -bd, latitudes, longitudes)

    return bx, by, bz, bm


def calculate_mag_drift_unit_vectors_ecef(latitude, longitude, altitude, datetimes,
                                          step_size=0.03, tol=1.E-4, max_loops=100,
                                          full_output=False, tol_zonal_apex=1.E-4,
                                          ecef_input=False, max_steps=None,
                                          ref_height=None, steps=None):
    """Calculates local geomagnetic unit vectors expressing the ion drift
    coordinate system organized by the geomagnetic field. Unit vectors are expressed
    in ECEF coordinates.

    Zonal - Generally Eastward (+East); lies along a surface of constant apex height
    Field Aligned - Generally Northward (+North); points along geomagnetic field
    Meridional - Generally Vertical (+Up); points along the gradient in apex height

    The apex height is the geodetic height of the field line at its highest point.

    Note
    ----
        The zonal and meridional vectors are calculated by using the observed
        apex-height gradient to rotate a pair of vectors orthogonal
        to eachother and the geomagnetic field such that one points along
        no change in apex height (zonal), the other along the max (meridional).
        The rotation angle theta is given by

            Tan(theta) = apex_height_diff_zonal/apex_height_diff_meridional

        The method terminates when successive updates to both the zonal and meridional
        unit vectors differ (magnitude of difference) by less than tol, and the
        change in apex_height from input location is less than tol_zonal_apex.


    Parameters
    ----------
    latitude : array-like of floats (degrees) [-90., 90]
        Latitude of location, degrees, WGS84
    longitude : array-like of floats (degrees) [-180., 360.]
        Longitude of location, degrees, WGS84
    altitude : array-like of floats (km)
        Altitude of location, height above surface, WGS84
    datetimes : array-like of datetimes
        Time to calculate vectors
    step_size : float
        Step size (km) to use when calculating changes in apex height
    tol : float
        Tolerance goal for the magnitude of the change in unit vectors per loop
    max_loops : int
        Maximum number of iterations
    tol_zonal_apex : Maximum allowed change in apex height along
        zonal direction
    full_output : bool (False)
        If True, return an additional output parameter (dict) with stats
        about iterative process
    ecef_input : bool (False)
        If True, inputs latitude, longitude, altitude are interpreted as
        x, y, and z in ECEF coordinates (km).
    max_steps : int
        Deprecated
    ref_height : float
        Deprecated
    steps : list-like
        Deprecated

    Returns
    -------
    zon_x, zon_y, zon_z, fa_x, fa_y, fa_z, mer_x, mer_y, mer_z

    Optional output dictionary
    --------------------------
    diff_mer_apex : change in apex height (km) along meridional vector
    diff_mer_vec : magnitude of vector change for last loop
    diff_zonal_apex : change in apex height (km) along zonal vector
    diff_zonal_vec : magnitude of vector change for last loop
    loops : Number of loops
    vector_seed_type : Initial vector used for starting calculation
=======
def step_until_intersect(pos, field_line, sign, time,  direction=None,
                        step_size_goal=5., field_step_size=None,
                        tol=1.E-2):   
    """Starting at pos, method steps along magnetic unit vector direction 
    towards the supplied field line trace. Determines the distance of 
    closest approach to field line.

    Routine is used when calculting the mapping of electric fields along 
    magnetic field lines. Voltage remains constant along the field but the 
    distance between field lines does not. This routine may be used to form the 
    last leg when trying to trace out a closed field line loop.

    Routine will create a high resolution field line trace (tol km step size) 
    around the location of closest approach (using the field line supplied by
    user) to better determine where the intersection occurs. 
    
    Parameters
    ----------
    pos : array-like
        X, Y, and Z ECEF (km) locations to start from
    field_line : array-like (:,3)
        X, Y, and Z ECEF (km) locations of field line trace, produced by the
        field_line_trace method.
    sign : int
        if 1, move along positive unit vector. Negwtive direction for -1.
    time : datetime or float
        Date to perform tracing on (year + day/365 + hours/24. + etc.)
        Accounts for leap year if datetime provided.
    direction : string ('meridional', 'zonal', or 'aligned')
        Which unit vector direction to move slong when trying to intersect
        with supplied field line trace. See step_along_mag_unit_vector method
        for more.
    step_size_goal : float (5 km)
        step size goal that method will try to match when stepping towards field line. 
    field_step_size : float
        step size used (km) for the field_line supplied
    tol : float (.01 km)
        tolerance (uncertainty) allowed (km) for calculating closest 
        approach distance

    Returns
    -------
    (float, array, float)
        Total distance taken along vector direction; the position after taking
        the step [x, y, z] in ECEF; distance of closest approach from input pos
        towards the input field line trace.
         
    """ 
                                                         
    field_copy = field_line
    # set a high last minimum distance to ensure first loop does better than this
    best_min_dist = 2500000.
    # scalar is the distance along unit vector line that we are taking
    scalar = 0.
    # repeat boolean
    repeat = True
    # first run boolean
    first = True
    # factor is a divisor applied to the path length step size used when
    # looking for location of closest approach
    factor = 0
    # distance for each step
    step = np.NaN
    while repeat:
        # take a total step along magnetic unit vector
        # try to take steps near user provided step_size_goal
        unit_steps = np.abs(scalar//step_size_goal)
        if unit_steps == 0:
            unit_steps = 1

        # first time through, step_size is zero
        pos_step = step_along_mag_unit_vector(pos[0], pos[1], pos[2], time,
                                              direction=direction,
                                              num_steps=unit_steps,
                                              step_size=np.abs(scalar)/unit_steps,
                                              scalar=sign)
        # find closest point along field line trace
        diff = field_copy - pos_step
        diff_mag = np.sqrt((diff ** 2).sum(axis=1))
        min_idx = np.argmin(diff_mag)
        if first:
            # first time through, the minimum distance just determined 
            # uses the coarse field line supplied by the user
            # Now, make a high resolution field line trace around closest distance
            # Take a field step size in each direction to ensure minimum is covered
            # maintain accuracy of high res trace below to be .01 km
            init = field_copy[min_idx,:]
            field_copy = full_field_line(init, time, 0.,
                                         step_size=tol, 
                                         max_steps=int(round(field_step_size/tol)),
                                         recurse=False)
            # difference with position
            diff = field_copy - pos_step
            diff_mag = np.sqrt((diff ** 2).sum(axis=1))
            # find closest one
            min_idx = np.argmin(diff_mag)
            # no longer first run through
            first = False
            # calculate step size for path integration
            step = diff_mag[min_idx]/3.
            step_factor = step/(2.**factor)*(-1)**factor
            
        # pull out distance of closest point 
        min_dist = diff_mag[min_idx]

        # check how the solution is doing
        if min_dist > best_min_dist:
            # last step we took made the solution worse
            if np.abs(step_factor) < tol:
                # we've tried enough, stop looping
                repeat = False
            else:
                # undo the last step
                scalar = scalar - step_factor
                # decrease the size of the step
                # and turn around
                factor = factor + 1.
                step_factor = step/(2.**factor)*(-1)**factor
                # perform step
                scalar = scalar + step_factor
        else:
            # things got better
            # we have a new standard to judge against
            # store it
            best_min_dist = min_dist
            best_scalar = scalar
            best_pos_step = pos_step
            # perform another step
            # same size, same direction
            scalar = scalar + step_factor
    # return magnitude of step
    return best_scalar, best_pos_step, best_min_dist
>>>>>>> 6d81eef4

    """

    if max_steps is not None:
        raise DeprecationWarning('max_steps is no longer supported.')
    if ref_height is not None:
        raise DeprecationWarning('ref_height is no longer supported.')
    if steps is not None:
        raise DeprecationWarning('steps is no longer supported.')
    if step_size <= 0:
        raise ValueError('Step Size must be greater than 0.')

    if ecef_input:
        ecef_x, ecef_y, ecef_z = latitude, longitude, altitude
        # lat and long needed for initial zonal and meridional vector
        # generation later on
        latitude, longitude, altitude = ecef_to_geocentric(ecef_x, ecef_y, ecef_z)

    else:
        latitude = np.array(latitude)
        longitude = np.array(longitude)
        altitude = np.array(altitude)
        # ensure latitude reasonable
        idx, = np.where(np.abs(latitude) > 90.)
        if len(idx) > 0:
            raise RuntimeError('Latitude out of bounds [-90., 90.].')
        # ensure longitude reasonable
        idx, = np.where((longitude < -180.) | (longitude > 360.))
        if len(idx) > 0:
            print('Out of spec :', longitude[idx])
            raise RuntimeError('Longitude out of bounds [-180., 360.].')

        # calculate satellite position in ECEF coordinates
        ecef_x, ecef_y, ecef_z = geodetic_to_ecef(latitude, longitude, altitude)

    bx, by, bz, bm = magnetic_vector(ecef_x, ecef_y, ecef_z, datetimes, normalize=True)

    # get apex location for root point
    _, _, _, _, _, apex_root = apex_location_info(ecef_x, ecef_y, ecef_z,
                                                  datetimes,
                                                  return_geodetic=True,
                                                  ecef_input=True)

    # need a vector perpendicular to mag field
    # infinitely many
    # let's use the east vector as a great place to start
    tzx, tzy, tzz = enu_to_ecef_vector(np.ones(len(bx)), np.zeros(len(bx)),
                                       np.zeros(len(bx)), latitude, longitude)
    init_type = np.zeros(len(bx)) - 1
    # make sure this vector is well constrained
    # avoid locations where bz near zero
    idx0, = np.where(np.abs(bz) >= 1.E-10)
    if len(idx0) > 0:
        idx, = np.where((np.abs(tzx[idx0]) >= np.abs(tzy[idx0])))
        if len(idx) > 0:
            # force y component to zero and use z-x plane
            tzy[idx0[idx]] = 0
            tzz[idx0[idx]] = -tzx[idx0[idx]]*bx[idx0[idx]]/bz[idx0[idx]]
            init_type[idx0[idx]] = 0
        idx, = np.where((np.abs(tzy[idx0]) > np.abs(tzx[idx0])))
        if len(idx) > 0:
            # force x component to zero and use z-y plane
            tzx[idx0[idx]] = 0
            tzz[idx0[idx]] = -tzy[idx0[idx]]*by[idx0[idx]]/bz[idx0[idx]]
            init_type[idx0[idx]] = 1

    # dealing with locations with small bz
    idx0, = np.where(np.abs(bz) < 1.E-10)
    if len(idx0) > 0:
        idx, = np.where((np.abs(bx[idx0]) > np.abs(by[idx0])) )
        if len(idx) > 0:
            # force z component to zero and use y-x plane
            tzz[idx0[idx]] = 0
            tzx[idx0[idx]] = -tzy[idx0[idx]]*by[idx0[idx]]/bx[idx0[idx]]
            init_type[idx0[idx]] = 2
        idx, = np.where((np.abs(by[idx0]) >= np.abs(bx[idx0])) )
        if len(idx) > 0:
            # force z component to zero and use x-y plane
            tzz[idx0[idx]] = 0
            tzy[idx0[idx]] = -tzx[idx0[idx]]*bx[idx0[idx]]/by[idx0[idx]]
            init_type[idx0[idx]]= 3

    # normalize these vectors
    tzx, tzy, tzz = normalize_vector(tzx, tzy, tzz)

    # need another perpendicular vector to both
    tmx, tmy, tmz = cross_product(tzx, tzy, tzz, bx, by, bz)

    # loop variables
    loop_num = 0
    repeat_flag = True
    while repeat_flag:

        # get apex field height location info for both places
        # after taking step along these directions

        # zonal-ish direction
        ecef_xz, ecef_yz, ecef_zz = ecef_x + step_size*tzx, ecef_y + step_size*tzy, ecef_z + step_size*tzz
        _, _, _, _, _, apex_z = apex_location_info(ecef_xz, ecef_yz, ecef_zz,
                                                   datetimes,
                                                   return_geodetic=True,
                                                   ecef_input=True)
        diff_apex_z = apex_z - apex_root
        diff_apex_z /= step_size

        # meridional-ish direction
        ecef_xm, ecef_ym, ecef_zm = ecef_x + step_size*tmx, ecef_y + step_size*tmy, ecef_z + step_size*tmz
        _, _, _, _, _, apex_m = apex_location_info(ecef_xm, ecef_ym, ecef_zm,
                                                   datetimes,
                                                   return_geodetic=True,
                                                   ecef_input=True)
        diff_apex_m = apex_m - apex_root
        diff_apex_m /= step_size

        # rotation angle
        theta = np.arctan2(diff_apex_z, diff_apex_m)
        # theta2 = np.pi/2. - np.arctan2(diff_apex_m, diff_apex_z)

        # precalculate some info
        ct = np.cos(theta)
        st = np.sin(theta)

        # rotate vectors around unit vector to align along desired gradients
        # zonal along no gradient, meridional along max
        # see wikipedia quaternion spatial rotation page for equation below
        # https://en.wikipedia.org/wiki/Rodrigues%27_rotation_formula
        # zonal vector
        tzx2, tzy2, tzz2 = tzx*ct - tmx*st, tzy*ct - tmy*st, tzz*ct - tmz*st
        # meridional vector
        tmx2, tmy2, tmz2 = tmx*ct + tzx*st, tmy*ct + tzy*st, tmz*ct + tzz*st

        # track difference
        dx, dy, dz = (tzx2 - tzx)**2, (tzy2 - tzy)**2, (tzz2 - tzz)**2
        diff_z = np.sqrt(dx + dy + dz)
        dx, dy, dz = (tmx2 - tmx)**2, (tmy2 - tmy)**2, (tmz2 - tmz)**2
        diff_m = np.sqrt(dx + dy + dz)
        # take biggest difference
        diff = np.max([diff_z, diff_m])

        # store info into calculation vectors to refine next loop
        tzx, tzy, tzz = tzx2, tzy2, tzz2
        tmx, tmy, tmz = tmx2, tmy2, tmz2

        # check if we are done
        if (diff < tol) & (np.max(np.abs(diff_apex_z)) < tol_zonal_apex) & (loop_num > 1):
            repeat_flag = False

        loop_num += 1
        if loop_num > max_loops:
            tzx, tzy, tzz = np.nan*tzx, np.nan*tzy, np.nan*tzz
            tmx, tmy, tmz = np.nan*tzx, np.nan*tzy, np.nan*tzz
            raise RuntimeWarning("Didn't converge after reaching max_loops")

    zx, zy, zz = tzx, tzy, tzz
    mx, my, mz = tmx, tmy, tmz
    if full_output:
        outd = {'diff_zonal_apex' : diff_apex_z,
                'diff_mer_apex' : diff_apex_m,
                'loops' : loop_num,
                'vector_seed_type' : init_type,
                'diff_zonal_vec' : diff_z,
                'diff_mer_vec' : diff_m
                }
        return zx, zy, zz, bx, by, bz, mx, my, mz, outd

    # return unit vectors for magnetic drifts in ecef coordinates
    return zx, zy, zz, bx, by, bz, mx, my, mz



def step_along_mag_unit_vector(x, y, z, date, direction=None, num_steps=1.,
                               step_size=25., scalar=1):
    """
    Move along 'lines' formed by following the magnetic unit vector directions.

    Moving along the field is effectively the same as a field line trace though
    extended movement along a field should use the specific field_line_trace
    method.


    Parameters
    ----------
    x : ECEF-x (km)
        Location to step from in ECEF (km).
    y : ECEF-y (km)
        Location to step from in ECEF (km).
    z : ECEF-z (km)
        Location to step from in ECEF (km).
    date : list-like of datetimes
        Date and time for magnetic field
    direction : string
        String identifier for which unit vector directino to move along.
        Supported inputs, 'meridional', 'zonal', 'aligned'
    num_steps : int
        Number of steps to take along unit vector direction
    step_size = float
        Distance taken for each step (km)
    scalar : int
        Scalar modifier for step size distance. Input a -1 to move along
        negative unit vector direction.

    Returns
    -------
    np.array
        [x, y, z] of ECEF location after taking num_steps along direction,
        each step_size long.

    """

    for i in np.arange(num_steps):
        # x, y, z in ECEF
        # get unit vector directions
        zvx, zvy, zvz, bx, by, bz, mx, my, mz = calculate_mag_drift_unit_vectors_ecef(
                                                        x, y, z, date,
                                                        step_size=step_size,
                                                        ecef_input=True)
        # pull out the direction we need
        if direction == 'meridional':
            ux, uy, uz = mx, my, mz
        elif direction == 'zonal':
            ux, uy, uz = zvx, zvy, zvz
        elif direction == 'aligned':
            ux, uy, uz = bx, by, bz

        # take steps along direction
        x = x + step_size*ux*scalar
        y = y + step_size*uy*scalar
        z = z + step_size*uz*scalar

    return x, y, z

def footpoint_location_info(glats, glons, alts, dates, step_size=100.,
                            num_steps=1000, return_geodetic=False,
                            ecef_input=False):
    """Return ECEF location of footpoints in Northern/Southern hemisphere

    Parameters
    ----------
    glats : list-like of floats (degrees)
        Geodetic (WGS84) latitude
    glons : list-like of floats (degrees)
        Geodetic (WGS84) longitude
    alts : list-like of floats (km)
        Geodetic (WGS84) altitude, height above surface
    dates : list-like of datetimes
        Date and time for determination of scalars
    step_size : float (100. km)
        Step size (km) used for tracing coarse field line
    num_steps : int (1.E-5 km)
        Number of steps passed along to field_line_trace as max_steps.
    ecef_input : bool
        If True, glats, glons, and alts are treated as x, y, z (ECEF).
    return_geodetic : bool
        If True, footpoint locations returned as lat, long, alt.

    Returns
    -------
    array(len(glats), 3), array(len(glats), 3)
        Northern and Southern ECEF X,Y,Z locations

    """

   # use input location and convert to ECEF
    if ecef_input:
        ecef_xs, ecef_ys, ecef_zs = glats, glons, alts
    else:
        ecef_xs, ecef_ys, ecef_zs = geodetic_to_ecef(glats, glons, alts)

    north_ftpnt = np.empty((len(ecef_xs), 3))
    south_ftpnt = np.empty((len(ecef_xs), 3))

    root = np.array([0, 0, 0])
    i = 0
    steps = np.arange(num_steps+1)
    for ecef_x, ecef_y, ecef_z, date in zip(ecef_xs, ecef_ys, ecef_zs, dates):
        yr, doy = pysat.utils.time.getyrdoy(date)
        double_date = float(yr) + float(doy) / 366.

        root[:] = (ecef_x, ecef_y, ecef_z)
        trace_north = field_line_trace(root, double_date, 1., 120.,
                                    steps=steps,
                                    step_size=step_size,
                                    max_steps=num_steps)
        # southern tracing
        trace_south = field_line_trace(root, double_date, -1., 120.,
                                    steps=steps,
                                    step_size=step_size,
                                    max_steps=num_steps)
        # footpoint location
        north_ftpnt[i, :] = trace_north[-1, :]
        south_ftpnt[i, :] = trace_south[-1, :]
        i += 1

    if return_geodetic:
        north_ftpnt[:, 0], north_ftpnt[:, 1], north_ftpnt[:, 2] = ecef_to_geodetic(
                                            north_ftpnt[:, 0], north_ftpnt[:, 1],
                                            north_ftpnt[:, 2])
        south_ftpnt[:, 0], south_ftpnt[:, 1], south_ftpnt[:, 2] = ecef_to_geodetic(
                                            south_ftpnt[:, 0], south_ftpnt[:, 1],
                                            south_ftpnt[:, 2])
    return north_ftpnt, south_ftpnt

def apex_location_info(glats, glons, alts, dates, step_size=100.,
                       fine_step_size=1.E-5, fine_max_steps=5,
                       return_geodetic=False, ecef_input=False):
    """Determine apex location for the field line passing through input point.

    Employs a two stage method. A broad step (step_size) field line trace spanning
    Northern/Southern footpoints is used to find the location with the largest
    geodetic (WGS84) height. A binary search higher resolution trace (goal fine_step_size)
    is then used to get a better fix on this location. Each loop, step_size halved.
    Greatest geodetic height is once again selected once the step_size is below
    fine_step_size.

    Parameters
    ----------
    glats : list-like of floats (degrees)
        Geodetic (WGS84) latitude
    glons : list-like of floats (degrees)
        Geodetic (WGS84) longitude
    alts : list-like of floats (km)
        Geodetic (WGS84) altitude, height above surface
    dates : list-like of datetimes
        Date and time for determination of scalars
    step_size : float (100. km)
        Step size (km) used for tracing coarse field line
    fine_step_size : float (1.E-5 km)
        Fine step size for refining apex location height
    fine_max_steps : int (1.E-5 km)
        Fine number of steps passed along to full_field_trace. Do not
        change unless youknow exactly what you are doing.
    ecef_input : bool
        If True, glats, glons, and alts are treated as x, y, z (ECEF).

    Returns
    -------
    (float, float, float, float, float, float)
        ECEF X (km), ECEF Y (km), ECEF Z (km),
    if return_geodetic, also includes:
        Geodetic Latitude (degrees),
        Geodetic Longitude (degrees),
        Geodetic Altitude (km)

    """

    # use input location and convert to ECEF
    if ecef_input:
        ecef_xs, ecef_ys, ecef_zs = glats, glons, alts
    else:
        ecef_xs, ecef_ys, ecef_zs = geodetic_to_ecef(glats, glons, alts)
    # prepare parameters for field line trace
    max_steps = 100
    _apex_coarse_steps = np.arange(max_steps+1)
    # high resolution trace parameters
    _apex_fine_steps = np.arange(fine_max_steps+1)
    # prepare output
    _apex_out_x = np.empty(len(ecef_xs))
    _apex_out_y = np.empty(len(ecef_xs))
    _apex_out_z = np.empty(len(ecef_xs))

    i = 0
    for ecef_x, ecef_y, ecef_z, date in zip(ecef_xs, ecef_ys, ecef_zs, dates):
        # to get the apex location we need to do a field line trace
        # then find the highest point
        trace = full_field_line(np.array([ecef_x, ecef_y, ecef_z]), date, 0.,
                                steps=_apex_coarse_steps,
                                step_size=step_size,
                                max_steps=max_steps)
        # convert all locations to geodetic coordinates
        tlat, tlon, talt = ecef_to_geodetic(trace[:,0], trace[:,1], trace[:,2])
        # determine location that is highest with respect to the geodetic Earth
        max_idx = np.argmax(talt)
        # repeat using a high resolution trace one big step size each
        # direction around identified max
        # recurse False ensures only max_steps are taken
        new_step = step_size
        # print('start range', talt[max_idx-1:max_idx+2])
        while new_step > fine_step_size:
            new_step /= 2.
            trace = full_field_line(trace[max_idx,:], date, 0.,
                                    steps=_apex_fine_steps,
                                    step_size=new_step,
                                    max_steps=fine_max_steps,
                                    recurse=False)
            # convert all locations to geodetic coordinates
            tlat, tlon, talt = ecef_to_geodetic(trace[:,0], trace[:,1], trace[:,2])
            # determine location that is highest with respect to the geodetic Earth
            # print(talt)
            max_idx = np.argmax(talt)

        # collect outputs
        _apex_out_x[i] = trace[max_idx,0]
        _apex_out_y[i] = trace[max_idx,1]
        _apex_out_z[i] = trace[max_idx,2]
        i += 1

    if return_geodetic:
        glat, glon, alt = ecef_to_geodetic(_apex_out_x, _apex_out_y, _apex_out_z)
        return _apex_out_x, _apex_out_y, _apex_out_z, glat, glon, alt
    else:
        return _apex_out_x, _apex_out_y, _apex_out_z

def apex_edge_lengths_via_footpoint(*args, **kwargs):
    raise DeprecationWarning('This method now called apex_distance_after_footpoint_step.')
    apex_distance_after_footpoint_step(*args, **kwargs)

def apex_distance_after_footpoint_step(glats, glons, alts, dates, direction,
                                    vector_direction, step_size=None,
                                    max_steps=None, steps=None,
                                    edge_length=25., edge_steps=5,
                                    ecef_input=False):
    """
    Calculates the distance between apex locations after stepping along
    vector_direction.

    Using the input location, the footpoint location is calculated.
    From here, a step along both the positive and negative
    vector_directions is taken, and the apex locations for those points are calculated.
    The difference in position between these apex locations is the total centered
    distance between magnetic field lines at the magnetic apex when starting
    from the footpoints with a field line half distance of edge_length.

    Note
    ----
        vector direction refers to the magnetic unit vector direction

    Parameters
    ----------
    glats : list-like of floats (degrees)
        Geodetic (WGS84) latitude
    glons : list-like of floats (degrees)
        Geodetic (WGS84) longitude
    alts : list-like of floats (km)
        Geodetic (WGS84) altitude, height above surface
    dates : list-like of datetimes
        Date and time for determination of scalars
    direction : string
        'north' or 'south' for tracing through northern or
        southern footpoint locations
    vector_direction : string
        'meridional' or 'zonal' unit vector directions
    step_size : float (km)
        Step size (km) used for field line integration
    max_steps : int
        Number of steps taken for field line integration
    steps : np.array
        Integration steps array passed to full_field_line, np.arange(max_steps+1)
    edge_length : float (km)
        Half of total edge length (step) taken at footpoint location.
        edge_length step in both positive and negative directions.
    edge_steps : int
        Number of steps taken from footpoint towards new field line
        in a given direction (positive/negative) along unit vector
    ecef_input : bool (False)
        If True, latitude, longitude, and altitude are treated as
        ECEF positions (km).

    Returns
    -------
    np.array,
        A closed loop field line path through input location and footpoint in
        northern/southern hemisphere and back is taken. The return edge length
        through input location is provided.



    """

    if step_size is None:
        step_size = 100.
    if max_steps is None:
        max_steps = 1000
<<<<<<< HEAD
    if steps is None:
        steps = np.arange(max_steps+1)

=======
    steps = np.arange(max_steps)

    if direction == 'south':
        direct = -1
    elif direction == 'north':
        direct = 1
>>>>>>> 6d81eef4
    # use spacecraft location to get ECEF
    if ecef_input:
        ecef_xs, ecef_ys, ecef_zs = glats, glons, alts
    else:
        ecef_xs, ecef_ys, ecef_zs = geodetic_to_ecef(glats, glons, alts)

    # prepare output
<<<<<<< HEAD
    apex_edge_length = []
=======
    full_local_step = []
    min_distance_plus = []
    min_distance_minus = []

    for ecef_x, ecef_y, ecef_z, glat, glon, alt, date in zip(ecef_xs, ecef_ys, ecef_zs,
                                                             glats, glons, alts,
                                                             dates):
        # going to try and form close loops via field line integration
        # start at location of interest, map down to northern or southern
        # footpoints then take symmetric steps along meridional and zonal
        # directions and trace back from location of interest, step along
        # field line directions until we intersect or hit the distance of
        # closest approach to the return field line with the known
        # distances of footpoint steps, and the closet approach distance
        # we can determine the scalar mapping of one location to another

        yr, doy = pysat.utils.time.getyrdoy(date)
        double_date = float(yr) + float(doy) / 366.

        # trace to footpoint, starting with input location
        sc_root = np.array([ecef_x, ecef_y, ecef_z])
        trace = field_line_trace(sc_root, double_date, direct, 120.,
                                 steps=steps,
                                 step_size=step_size,
                                 max_steps=max_steps)
        # pull out footpoint location
        ftpnt = trace[-1, :]
        ft_glat, ft_glon, ft_alt = ecef_to_geodetic(*ftpnt)
        if np.isnan([ft_glat, ft_glon, ft_alt]).any():
            raise RuntimeError('Unable to find footpoint location, NaN.')
        if ft_alt < 0:
            raise RuntimeError('Footpoint altitude negative.')

        # take step from footpoint along + vector direction
        plus_step = step_along_mag_unit_vector(ftpnt[0], ftpnt[1], ftpnt[2],
                                               date,
                                               direction=vector_direction,
                                               num_steps=edge_steps,
                                               step_size=edge_length/edge_steps)
        # trace this back to other footpoint
        other_plus = field_line_trace(plus_step, double_date, -direct, 0.,
                                      steps=steps,
                                      step_size=step_size,
                                      max_steps=max_steps)
        # take half step from first footpoint along - vector direction
        minus_step = step_along_mag_unit_vector(ftpnt[0], ftpnt[1], ftpnt[2],
                                               date,
                                               direction=vector_direction,
                                               scalar=-1,
                                               num_steps=edge_steps,
                                               step_size=edge_length/edge_steps)
        # trace this back to other footpoint
        other_minus = field_line_trace(minus_step, double_date, -direct, 0.,
                                       steps=steps,
                                       step_size=step_size,
                                       max_steps=max_steps)
        # need to determine where the intersection of field line coming back from
        # footpoint through postive vector direction step and back
        # in relation to the vector direction from the s/c location.
        pos_edge_length, _, mind_pos = step_until_intersect(sc_root,
                                        other_plus,
                                        1, date,
                                        direction=vector_direction,
                                        field_step_size=step_size,
                                        step_size_goal=edge_length/edge_steps)
        # take half step from S/C along - vector direction
        minus_edge_length, _, mind_minus = step_until_intersect(sc_root,
                                        other_minus,
                                        -1, date,
                                        direction=vector_direction,
                                        field_step_size=step_size,
                                        step_size_goal=edge_length/edge_steps)
        # collect outputs
        full_local_step.append(pos_edge_length + minus_edge_length)
        min_distance_plus.append(mind_pos)
        min_distance_minus.append(mind_minus)

    return np.array(full_local_step), np.array(min_distance_plus), np.array(min_distance_minus)

>>>>>>> 6d81eef4

    if direction == 'north':
        ftpnts, _ = footpoint_location_info(ecef_xs, ecef_ys, ecef_zs, dates,
                                            ecef_input=True)
    elif direction == 'south':
        _, ftpnts = footpoint_location_info(ecef_xs, ecef_ys, ecef_zs, dates,
                                            ecef_input=True)

    # take step from footpoint along + vector direction
    plus_x, plus_y, plus_z = step_along_mag_unit_vector(ftpnts[:,0], ftpnts[:,1], ftpnts[:,2],
                                            dates,
                                            direction=vector_direction,
                                            num_steps=edge_steps,
                                            step_size=edge_length/edge_steps)
    plus_apex_x, plus_apex_y, plus_apex_z = \
                apex_location_info(plus_x, plus_y, plus_z,
                                   dates, ecef_input=True)

    # take half step from first footpoint along - vector direction
    minus_x, minus_y, minus_z = step_along_mag_unit_vector(ftpnts[:,0], ftpnts[:,1], ftpnts[:,2],
                                            dates,
                                            direction=vector_direction,
                                            scalar=-1,
                                            num_steps=edge_steps,
                                            step_size=edge_length/edge_steps)
    minus_apex_x, minus_apex_y, minus_apex_z = \
                apex_location_info(minus_x, minus_y, minus_z,
                                    dates, ecef_input=True)
    # take difference in apex locations
    apex_edge_length = np.sqrt((plus_apex_x - minus_apex_x)**2 +
                               (plus_apex_y - minus_apex_y)**2 +
                               (plus_apex_z - minus_apex_z)**2)

    return apex_edge_length

def apex_distance_after_local_step(glats, glons, alts, dates,
                                         vector_direction,
                                         edge_length=25.,
                                         edge_steps=5,
                                         ecef_input=False):
    """
    Calculates the distance between apex locations mapping to the input location.

    Using the input location, the apex location is calculated. Also from the input
    location, a step along both the positive and negative
    vector_directions is taken, and the apex locations for those points are calculated.
    The difference in position between these apex locations is the total centered
    distance between magnetic field lines at the magnetic apex when starting
    locally with a field line half distance of edge_length.

    Note
    ----
        vector direction refers to the magnetic unit vector direction

    Parameters
    ----------
    glats : list-like of floats (degrees)
        Geodetic (WGS84) latitude
    glons : list-like of floats (degrees)
        Geodetic (WGS84) longitude
    alts : list-like of floats (km)
        Geodetic (WGS84) altitude, height above surface
    dates : list-like of datetimes
        Date and time for determination of scalars
    vector_direction : string
        'meridional' or 'zonal' unit vector directions
    step_size : float (km)
        Step size (km) used for field line integration
    max_steps : int
        Number of steps taken for field line integration
    edge_length : float (km)
        Half of total edge length (step) taken at footpoint location.
        edge_length step in both positive and negative directions.
    edge_steps : int
        Number of steps taken from footpoint towards new field line
        in a given direction (positive/negative) along unit vector

    Returns
    -------
    np.array
        The change in field line apex locations.

    """

    # use spacecraft location to get ECEF
    if ecef_input:
        ecef_xs, ecef_ys, ecef_zs = glats, glons, alts
    else:
        ecef_xs, ecef_ys, ecef_zs = geodetic_to_ecef(glats, glons, alts)

    # prepare output
    apex_edge_length = []


    # take step from s/c along + vector direction
    # then get the apex location
    plus_x, plus_y, plus_z = step_along_mag_unit_vector(ecef_xs, ecef_ys, ecef_zs, dates,
                                      direction=vector_direction,
                                      num_steps=edge_steps,
                                      step_size=edge_length/edge_steps)
    plus_apex_x, plus_apex_y, plus_apex_z = \
                apex_location_info(plus_x, plus_y, plus_z, dates,
                                   ecef_input=True)

    # take half step from s/c along - vector direction
    # then get the apex location
    minus_x, minus_y, minus_z = step_along_mag_unit_vector(ecef_xs, ecef_ys, ecef_zs, dates,
                                       direction=vector_direction,
                                       scalar=-1,
                                       num_steps=edge_steps,
                                       step_size=edge_length/edge_steps)
    minus_apex_x, minus_apex_y, minus_apex_z = \
                apex_location_info(minus_x, minus_y, minus_z, dates,
                                   ecef_input=True)

    # take difference in apex locations
    apex_edge_length = np.sqrt((plus_apex_x - minus_apex_x)**2 +
                               (plus_apex_y - minus_apex_y)**2 +
                               (plus_apex_z - minus_apex_z)**2)

    return apex_edge_length

def scalars_for_mapping_ion_drifts(glats, glons, alts, dates, step_size=None,
                                   max_steps=None, e_field_scaling_only=False,
                                   edge_length=25., edge_steps=1,
                                   **kwargs):
    """
    Calculates scalars for translating ion motions at position
    glat, glon, and alt, for date, to the footpoints of the field line
    as well as at the magnetic equator.

    All inputs are assumed to be 1D arrays.

    Note
    ----
        Directions refer to the ion motion direction e.g. the zonal
        scalar applies to zonal ion motions (meridional E field assuming ExB ion motion)

    Parameters
    ----------
    glats : list-like of floats (degrees)
        Geodetic (WGS84) latitude
    glons : list-like of floats (degrees)
        Geodetic (WGS84) longitude
    alts : list-like of floats (km)
        Geodetic (WGS84) altitude, height above surface
    dates : list-like of datetimes
        Date and time for determination of scalars
    e_field_scaling_only : boolean (False)
        If True, method only calculates the electric field scalar, ignoring
        changes in magnitude of B. Note ion velocity related to E/B.

    Returns
    -------
    dict
        array-like of scalars for translating ion drifts. Keys are,
        'north_zonal_drifts_scalar', 'north_mer_drifts_scalar', and similarly
        for southern locations. 'equator_mer_drifts_scalar' and
        'equator_zonal_drifts_scalar' cover the mappings to the equator.

    """

    if step_size is None:
        step_size = 100.
    if max_steps is None:
        max_steps = 1000
    steps = np.arange(max_steps+1)

    # use spacecraft location to get ECEF
    ecef_xs, ecef_ys, ecef_zs = geodetic_to_ecef(glats, glons, alts)

    # double edge length, used later
    double_edge = 2.*edge_length

    # prepare output
    eq_zon_drifts_scalar = []
    eq_mer_drifts_scalar = []
    # magnetic field info
    north_mag_scalar = []
    south_mag_scalar = []
    eq_mag_scalar = []
    out = {}
    # meridional e-field scalar map, can also be
    # zonal ion drift scalar map
    north_zon_drifts_scalar = apex_distance_after_footpoint_step(ecef_xs, ecef_ys, ecef_zs,
                                                dates, 'north',
                                                'meridional',
                                                step_size=step_size,
                                                max_steps=max_steps,
                                                edge_length=edge_length,
                                                edge_steps=edge_steps,
                                                steps=steps,
                                                ecef_input=True,
                                                **kwargs)

    north_mer_drifts_scalar = apex_distance_after_footpoint_step(ecef_xs, ecef_ys, ecef_zs,
                                                dates, 'north',
                                                'zonal',
                                                step_size=step_size,
                                                max_steps=max_steps,
                                                edge_length=edge_length,
                                                edge_steps=edge_steps,
                                                steps=steps,
                                                ecef_input=True,
                                                **kwargs)

    south_zon_drifts_scalar = apex_distance_after_footpoint_step(ecef_xs, ecef_ys, ecef_zs,
                                                dates, 'south',
                                                'meridional',
                                                step_size=step_size,
                                                max_steps=max_steps,
                                                edge_length=edge_length,
                                                edge_steps=edge_steps,
                                                steps=steps,
                                                ecef_input=True,
                                                **kwargs)

    south_mer_drifts_scalar = apex_distance_after_footpoint_step(ecef_xs, ecef_ys, ecef_zs,
                                                dates, 'south',
                                                'zonal',
                                                step_size=step_size,
                                                max_steps=max_steps,
                                                edge_length=edge_length,
                                                edge_steps=edge_steps,
                                                steps=steps,
                                                ecef_input=True,
                                                **kwargs)

    eq_zon_drifts_scalar = apex_distance_after_local_step(ecef_xs, ecef_ys, ecef_zs, dates,
                                                        'meridional',
                                                        edge_length=edge_length,
                                                        edge_steps=edge_steps,
                                                        ecef_input=True)
    eq_mer_drifts_scalar = apex_distance_after_local_step(ecef_xs, ecef_ys, ecef_zs, dates,
                                                        'zonal',
                                                        edge_length=edge_length,
                                                        edge_steps=edge_steps,
                                                        ecef_input=True)
    # ratio of apex height difference to step_size across footpoints
    # scales from equator to footpoint
    north_zon_drifts_scalar = north_zon_drifts_scalar/double_edge
    south_zon_drifts_scalar = south_zon_drifts_scalar/double_edge
    north_mer_drifts_scalar = north_mer_drifts_scalar/double_edge
    south_mer_drifts_scalar = south_mer_drifts_scalar/double_edge

    # equatorial
    # scale from s/c to equator
    eq_zon_drifts_scalar = double_edge/eq_zon_drifts_scalar
    eq_mer_drifts_scalar = double_edge/eq_mer_drifts_scalar

    # change scaling from equator to footpoint, to s/c to footpoint
    # via s/c to equator
    north_zon_drifts_scalar *= eq_zon_drifts_scalar
    south_zon_drifts_scalar *= eq_zon_drifts_scalar
    north_mer_drifts_scalar *= eq_mer_drifts_scalar
    south_mer_drifts_scalar *= eq_mer_drifts_scalar

    # prepare output
    out['north_mer_fields_scalar'] = north_zon_drifts_scalar
    out['south_mer_fields_scalar'] = south_zon_drifts_scalar
    out['north_zon_fields_scalar'] = north_mer_drifts_scalar
    out['south_zon_fields_scalar'] = south_mer_drifts_scalar
    out['equator_mer_fields_scalar'] = eq_zon_drifts_scalar
    out['equator_zon_fields_scalar'] = eq_mer_drifts_scalar

    if e_field_scaling_only:
        return out
    else:
        # onward and upward
        # figure out scaling for drifts based upon change in magnetic field
        # strength
        north_ftpnt = np.empty((len(ecef_xs), 3))
        south_ftpnt = np.empty((len(ecef_xs), 3))
        # get location of apex for s/c field line
        apex_xs, apex_ys, apex_zs = apex_location_info(ecef_xs, ecef_ys, ecef_zs,
                                                        dates, ecef_input=True)

        # magnetic field values at spacecraft
        _, _, _, b_sc = magnetic_vector(ecef_xs, ecef_ys, ecef_zs, dates)
        # magnetic field at apex
        _, _, _, b_apex = magnetic_vector(apex_xs, apex_ys, apex_zs, dates)

        north_ftpnt, south_ftpnt = footpoint_location_info(apex_xs, apex_ys,
                                                           apex_zs, dates,
                                                           ecef_input=True)

        # magnetic field at northern footpoint
        _, _, _, b_nft = magnetic_vector(north_ftpnt[:, 0], north_ftpnt[:, 1],
                                           north_ftpnt[:, 2], dates)

        # magnetic field at southern footpoint
        _, _, _, b_sft = magnetic_vector(south_ftpnt[:, 0], south_ftpnt[:, 1],
                                           south_ftpnt[:, 2], dates)
        # scalars account for change in magnetic field between locations
        south_mag_scalar = b_sc/b_sft
        north_mag_scalar = b_sc/b_nft
        eq_mag_scalar = b_sc/b_apex
        # apply to electric field scaling to get ion drift values
        north_zon_drifts_scalar = north_zon_drifts_scalar*north_mag_scalar
        south_zon_drifts_scalar = south_zon_drifts_scalar*south_mag_scalar
        north_mer_drifts_scalar = north_mer_drifts_scalar*north_mag_scalar
        south_mer_drifts_scalar = south_mer_drifts_scalar*south_mag_scalar
        # equatorial
        eq_zon_drifts_scalar = eq_zon_drifts_scalar*eq_mag_scalar
        eq_mer_drifts_scalar = eq_mer_drifts_scalar*eq_mag_scalar
        # output
        out['north_zonal_drifts_scalar'] = north_zon_drifts_scalar
        out['south_zonal_drifts_scalar'] = south_zon_drifts_scalar
        out['north_mer_drifts_scalar'] = north_mer_drifts_scalar
        out['south_mer_drifts_scalar'] = south_mer_drifts_scalar
        out['equator_zonal_drifts_scalar'] = eq_zon_drifts_scalar
        out['equator_mer_drifts_scalar'] = eq_mer_drifts_scalar

    return out<|MERGE_RESOLUTION|>--- conflicted
+++ resolved
@@ -11,10 +11,6 @@
 import pysat
 # import reference IGRF fortran code within the package
 from pysatMagVect import igrf as igrf
-<<<<<<< HEAD
-=======
-
->>>>>>> 6d81eef4
 
 # parameters used to define Earth ellipsoid
 # WGS84 parameters below
@@ -377,10 +373,6 @@
 
     if recursive_loop_count is None:
         recursive_loop_count = 0
-<<<<<<< HEAD
-=======
-
->>>>>>> 6d81eef4
     # number of times integration routine must output step location
     if steps is None:
         steps = np.arange(max_steps)
@@ -400,37 +392,22 @@
         check_height = height
 
     # perform trace
-<<<<<<< HEAD
     trace_north, messg = scipy.integrate.odeint(igrf.igrf_step, init.copy(),
-=======
-    trace_north = scipy.integrate.odeint(igrf.igrf_step, init.copy(),
->>>>>>> 6d81eef4
                                          steps,
                                          args=(date, step_size, direction, height),
                                          full_output=True,
                                          printmessg=False,
-<<<<<<< HEAD
                                          ixpr=False,
                                          rtol=1.E-11,
                                          atol=1.E-11)
     if messg['message'] != 'Integration successful.':
         raise RuntimeError("Field-Line trace not successful.")
 
-=======
-                                         ixpr=False) #,
-                                         # mxstep=500)
-    
->>>>>>> 6d81eef4
     # calculate data to check that we reached final altitude
     check = trace_north[-1, :]
     x, y, z = ecef_to_geodetic(*check)
 
-<<<<<<< HEAD
     # fortran integration gets close to target height
-=======
-    # fortran integration gets close to target height        
-
->>>>>>> 6d81eef4
     if recurse & (z > check_height*1.000001):
         if (recursive_loop_count < 1000):
             # When we have not reached the reference height, call field_line_trace
@@ -456,20 +433,12 @@
         # that steps out early, the output we receive would be problematic.
         # Steps below provide an extra layer of security that output has some
         # semblance to expectations
-<<<<<<< HEAD
-
         if min_check_flag:
             x, y, z = ecef_to_geodetic(trace_north[:,0], trace_north[:,1], trace_north[:,2])
             idx = np.argmin(np.abs(check_height - z))
             if (z[idx] < check_height*1.001) and (idx > 0):
                 trace_north = trace_north[:idx+1,:]
         return trace_north
-=======
-        
-        x, y, z = ecef_to_geodetic(trace_north[:,0], trace_north[:,1], trace_north[:,2]) 
-        idx = np.argmin(np.abs(check_height - z)) 
-        return trace_north[:idx+1,:]
->>>>>>> 6d81eef4
 
 
 def full_field_line(init, date, height, step_size=100., max_steps=1000,
@@ -683,8 +652,6 @@
     # add unit vectors for magnetic drifts in ecef coordinates
     return zvx, zvy, zvz, bx, by, bz, mx, my, mz
 
-
-<<<<<<< HEAD
 def magnetic_vector(x, y, z, dates, normalize=False):
     """Uses IGRF to calculate geomagnetic field.
 
@@ -826,140 +793,6 @@
     diff_zonal_vec : magnitude of vector change for last loop
     loops : Number of loops
     vector_seed_type : Initial vector used for starting calculation
-=======
-def step_until_intersect(pos, field_line, sign, time,  direction=None,
-                        step_size_goal=5., field_step_size=None,
-                        tol=1.E-2):   
-    """Starting at pos, method steps along magnetic unit vector direction 
-    towards the supplied field line trace. Determines the distance of 
-    closest approach to field line.
-
-    Routine is used when calculting the mapping of electric fields along 
-    magnetic field lines. Voltage remains constant along the field but the 
-    distance between field lines does not. This routine may be used to form the 
-    last leg when trying to trace out a closed field line loop.
-
-    Routine will create a high resolution field line trace (tol km step size) 
-    around the location of closest approach (using the field line supplied by
-    user) to better determine where the intersection occurs. 
-    
-    Parameters
-    ----------
-    pos : array-like
-        X, Y, and Z ECEF (km) locations to start from
-    field_line : array-like (:,3)
-        X, Y, and Z ECEF (km) locations of field line trace, produced by the
-        field_line_trace method.
-    sign : int
-        if 1, move along positive unit vector. Negwtive direction for -1.
-    time : datetime or float
-        Date to perform tracing on (year + day/365 + hours/24. + etc.)
-        Accounts for leap year if datetime provided.
-    direction : string ('meridional', 'zonal', or 'aligned')
-        Which unit vector direction to move slong when trying to intersect
-        with supplied field line trace. See step_along_mag_unit_vector method
-        for more.
-    step_size_goal : float (5 km)
-        step size goal that method will try to match when stepping towards field line. 
-    field_step_size : float
-        step size used (km) for the field_line supplied
-    tol : float (.01 km)
-        tolerance (uncertainty) allowed (km) for calculating closest 
-        approach distance
-
-    Returns
-    -------
-    (float, array, float)
-        Total distance taken along vector direction; the position after taking
-        the step [x, y, z] in ECEF; distance of closest approach from input pos
-        towards the input field line trace.
-         
-    """ 
-                                                         
-    field_copy = field_line
-    # set a high last minimum distance to ensure first loop does better than this
-    best_min_dist = 2500000.
-    # scalar is the distance along unit vector line that we are taking
-    scalar = 0.
-    # repeat boolean
-    repeat = True
-    # first run boolean
-    first = True
-    # factor is a divisor applied to the path length step size used when
-    # looking for location of closest approach
-    factor = 0
-    # distance for each step
-    step = np.NaN
-    while repeat:
-        # take a total step along magnetic unit vector
-        # try to take steps near user provided step_size_goal
-        unit_steps = np.abs(scalar//step_size_goal)
-        if unit_steps == 0:
-            unit_steps = 1
-
-        # first time through, step_size is zero
-        pos_step = step_along_mag_unit_vector(pos[0], pos[1], pos[2], time,
-                                              direction=direction,
-                                              num_steps=unit_steps,
-                                              step_size=np.abs(scalar)/unit_steps,
-                                              scalar=sign)
-        # find closest point along field line trace
-        diff = field_copy - pos_step
-        diff_mag = np.sqrt((diff ** 2).sum(axis=1))
-        min_idx = np.argmin(diff_mag)
-        if first:
-            # first time through, the minimum distance just determined 
-            # uses the coarse field line supplied by the user
-            # Now, make a high resolution field line trace around closest distance
-            # Take a field step size in each direction to ensure minimum is covered
-            # maintain accuracy of high res trace below to be .01 km
-            init = field_copy[min_idx,:]
-            field_copy = full_field_line(init, time, 0.,
-                                         step_size=tol, 
-                                         max_steps=int(round(field_step_size/tol)),
-                                         recurse=False)
-            # difference with position
-            diff = field_copy - pos_step
-            diff_mag = np.sqrt((diff ** 2).sum(axis=1))
-            # find closest one
-            min_idx = np.argmin(diff_mag)
-            # no longer first run through
-            first = False
-            # calculate step size for path integration
-            step = diff_mag[min_idx]/3.
-            step_factor = step/(2.**factor)*(-1)**factor
-            
-        # pull out distance of closest point 
-        min_dist = diff_mag[min_idx]
-
-        # check how the solution is doing
-        if min_dist > best_min_dist:
-            # last step we took made the solution worse
-            if np.abs(step_factor) < tol:
-                # we've tried enough, stop looping
-                repeat = False
-            else:
-                # undo the last step
-                scalar = scalar - step_factor
-                # decrease the size of the step
-                # and turn around
-                factor = factor + 1.
-                step_factor = step/(2.**factor)*(-1)**factor
-                # perform step
-                scalar = scalar + step_factor
-        else:
-            # things got better
-            # we have a new standard to judge against
-            # store it
-            best_min_dist = min_dist
-            best_scalar = scalar
-            best_pos_step = pos_step
-            # perform another step
-            # same size, same direction
-            scalar = scalar + step_factor
-    # return magnitude of step
-    return best_scalar, best_pos_step, best_min_dist
->>>>>>> 6d81eef4
 
     """
 
@@ -1432,18 +1265,9 @@
         step_size = 100.
     if max_steps is None:
         max_steps = 1000
-<<<<<<< HEAD
     if steps is None:
         steps = np.arange(max_steps+1)
 
-=======
-    steps = np.arange(max_steps)
-
-    if direction == 'south':
-        direct = -1
-    elif direction == 'north':
-        direct = 1
->>>>>>> 6d81eef4
     # use spacecraft location to get ECEF
     if ecef_input:
         ecef_xs, ecef_ys, ecef_zs = glats, glons, alts
@@ -1451,89 +1275,7 @@
         ecef_xs, ecef_ys, ecef_zs = geodetic_to_ecef(glats, glons, alts)
 
     # prepare output
-<<<<<<< HEAD
     apex_edge_length = []
-=======
-    full_local_step = []
-    min_distance_plus = []
-    min_distance_minus = []
-
-    for ecef_x, ecef_y, ecef_z, glat, glon, alt, date in zip(ecef_xs, ecef_ys, ecef_zs,
-                                                             glats, glons, alts,
-                                                             dates):
-        # going to try and form close loops via field line integration
-        # start at location of interest, map down to northern or southern
-        # footpoints then take symmetric steps along meridional and zonal
-        # directions and trace back from location of interest, step along
-        # field line directions until we intersect or hit the distance of
-        # closest approach to the return field line with the known
-        # distances of footpoint steps, and the closet approach distance
-        # we can determine the scalar mapping of one location to another
-
-        yr, doy = pysat.utils.time.getyrdoy(date)
-        double_date = float(yr) + float(doy) / 366.
-
-        # trace to footpoint, starting with input location
-        sc_root = np.array([ecef_x, ecef_y, ecef_z])
-        trace = field_line_trace(sc_root, double_date, direct, 120.,
-                                 steps=steps,
-                                 step_size=step_size,
-                                 max_steps=max_steps)
-        # pull out footpoint location
-        ftpnt = trace[-1, :]
-        ft_glat, ft_glon, ft_alt = ecef_to_geodetic(*ftpnt)
-        if np.isnan([ft_glat, ft_glon, ft_alt]).any():
-            raise RuntimeError('Unable to find footpoint location, NaN.')
-        if ft_alt < 0:
-            raise RuntimeError('Footpoint altitude negative.')
-
-        # take step from footpoint along + vector direction
-        plus_step = step_along_mag_unit_vector(ftpnt[0], ftpnt[1], ftpnt[2],
-                                               date,
-                                               direction=vector_direction,
-                                               num_steps=edge_steps,
-                                               step_size=edge_length/edge_steps)
-        # trace this back to other footpoint
-        other_plus = field_line_trace(plus_step, double_date, -direct, 0.,
-                                      steps=steps,
-                                      step_size=step_size,
-                                      max_steps=max_steps)
-        # take half step from first footpoint along - vector direction
-        minus_step = step_along_mag_unit_vector(ftpnt[0], ftpnt[1], ftpnt[2],
-                                               date,
-                                               direction=vector_direction,
-                                               scalar=-1,
-                                               num_steps=edge_steps,
-                                               step_size=edge_length/edge_steps)
-        # trace this back to other footpoint
-        other_minus = field_line_trace(minus_step, double_date, -direct, 0.,
-                                       steps=steps,
-                                       step_size=step_size,
-                                       max_steps=max_steps)
-        # need to determine where the intersection of field line coming back from
-        # footpoint through postive vector direction step and back
-        # in relation to the vector direction from the s/c location.
-        pos_edge_length, _, mind_pos = step_until_intersect(sc_root,
-                                        other_plus,
-                                        1, date,
-                                        direction=vector_direction,
-                                        field_step_size=step_size,
-                                        step_size_goal=edge_length/edge_steps)
-        # take half step from S/C along - vector direction
-        minus_edge_length, _, mind_minus = step_until_intersect(sc_root,
-                                        other_minus,
-                                        -1, date,
-                                        direction=vector_direction,
-                                        field_step_size=step_size,
-                                        step_size_goal=edge_length/edge_steps)
-        # collect outputs
-        full_local_step.append(pos_edge_length + minus_edge_length)
-        min_distance_plus.append(mind_pos)
-        min_distance_minus.append(mind_minus)
-
-    return np.array(full_local_step), np.array(min_distance_plus), np.array(min_distance_minus)
-
->>>>>>> 6d81eef4
 
     if direction == 'north':
         ftpnts, _ = footpoint_location_info(ecef_xs, ecef_ys, ecef_zs, dates,
