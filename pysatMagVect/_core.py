
"""
Supporting routines for coordinate conversions as well as vector operations and
transformations used in Space Science.
"""

import scipy
import scipy.integrate
import numpy as np
import datetime
import pysat
# import reference IGRF fortran code within the package
<<<<<<< HEAD
from pysatMagVect import igrf as igrf
=======
from pysatMagVect import igrf
>>>>>>> 44e3cf69

# parameters used to define Earth ellipsoid
# WGS84 parameters below
earth_a = 6378.1370
earth_b = 6356.75231424518

# standard geoncentric Earth radius
# average radius of Earth
earth_geo_radius = 6371.

def geocentric_to_ecef(latitude, longitude, altitude):
    """Convert geocentric coordinates into ECEF

    Parameters
    ----------
    latitude : float or array_like
        Geocentric latitude (degrees)
    longitude : float or array_like
        Geocentric longitude (degrees)
    altitude : float or array_like
        Height (km) above presumed spherical Earth with radius 6371 km.

    Returns
    -------
    x, y, z
        numpy arrays of x, y, z locations in km

    """

    r = earth_geo_radius + altitude
    x = r * np.cos(np.deg2rad(latitude)) * np.cos(np.deg2rad(longitude))
    y = r * np.cos(np.deg2rad(latitude)) * np.sin(np.deg2rad(longitude))
    z = r * np.sin(np.deg2rad(latitude))

    return x, y, z


def ecef_to_geocentric(x, y, z, ref_height=None):
    """Convert ECEF into geocentric coordinates

    Parameters
    ----------
    x : float or array_like
        ECEF-X in km
    y : float or array_like
        ECEF-Y in km
    z : float or array_like
        ECEF-Z in km
    ref_height : float or array_like
        Reference radius used for calculating height.
        Defaults to average radius of 6371 km
    Returns
    -------
    latitude, longitude, altitude
        numpy arrays of locations in degrees, degrees, and km

    """
    if ref_height is None:
        ref_height = earth_geo_radius

    r = np.sqrt(x ** 2 + y ** 2 + z ** 2)
    colatitude = np.rad2deg(np.arccos(z / r))
    longitude = np.rad2deg(np.arctan2(y, x))
    latitude = 90. - colatitude

    return latitude, longitude, r - ref_height


def geodetic_to_ecef(latitude, longitude, altitude):
    """Convert WGS84 geodetic coordinates into ECEF

    Parameters
    ----------
    latitude : float or array_like
        Geodetic latitude (degrees)
    longitude : float or array_like
        Geodetic longitude (degrees)
    altitude : float or array_like
        Geodetic Height (km) above WGS84 reference ellipsoid.

    Returns
    -------
    x, y, z
        numpy arrays of x, y, z locations in km

    """


    ellip = np.sqrt(1. - earth_b ** 2 / earth_a ** 2)
    r_n = earth_a / np.sqrt(1. - ellip ** 2 * np.sin(np.deg2rad(latitude)) ** 2)

    # colatitude = 90. - latitude
    x = (r_n + altitude) * np.cos(np.deg2rad(latitude)) * np.cos(np.deg2rad(longitude))
    y = (r_n + altitude) * np.cos(np.deg2rad(latitude)) * np.sin(np.deg2rad(longitude))
    z = (r_n * (1. - ellip ** 2) + altitude) * np.sin(np.deg2rad(latitude))

    return x, y, z


def ecef_to_geodetic(x, y, z, method=None):
    """Convert ECEF into Geodetic WGS84 coordinates

    Parameters
    ----------
    x : float or array_like
        ECEF-X in km
    y : float or array_like
        ECEF-Y in km
    z : float or array_like
        ECEF-Z in km
    method : 'iterative' or 'closed' ('closed' is deafult)
        String selects method of conversion. Closed for mathematical
        solution (http://www.epsg.org/Portals/0/373-07-2.pdf , page 96 section 2.2.1)
        or iterative (http://www.oc.nps.edu/oc2902w/coord/coordcvt.pdf).

    Returns
    -------
    latitude, longitude, altitude
        numpy arrays of locations in degrees, degrees, and km

    """

    # quick notes on ECEF to Geodetic transformations
    # http://danceswithcode.net/engineeringnotes/geodetic_to_ecef/geodetic_to_ecef.html

    method = method or 'closed'

    # ellipticity of Earth
    ellip = np.sqrt(1. - earth_b ** 2 / earth_a ** 2)
    # first eccentricity squared
    e2 = ellip ** 2  # 6.6943799901377997E-3

    longitude = np.arctan2(y, x)
    # cylindrical radius
    p = np.sqrt(x ** 2 + y ** 2)

    # closed form solution
    # a source, http://www.epsg.org/Portals/0/373-07-2.pdf , page 96 section 2.2.1
    if method == 'closed':
        e_prime = np.sqrt((earth_a**2 - earth_b**2) / earth_b**2)
        theta = np.arctan2(z*earth_a, p*earth_b)
        latitude = np.arctan2(z + e_prime**2*earth_b*np.sin(theta)**3, p - e2*earth_a*np.cos(theta)**3)
        r_n = earth_a / np.sqrt(1. - e2 * np.sin(latitude) ** 2)
        h = p / np.cos(latitude) - r_n

    # another possibility
    # http://ir.lib.ncku.edu.tw/bitstream/987654321/39750/1/3011200501001.pdf

    ## iterative method
    # http://www.oc.nps.edu/oc2902w/coord/coordcvt.pdf
    if method == 'iterative':
        latitude = np.arctan2(p, z)
        r_n = earth_a / np.sqrt(1. - e2*np.sin(latitude)**2)
        for i in np.arange(6):
            # print latitude
            r_n = earth_a / np.sqrt(1. - e2*np.sin(latitude)**2)
            h = p / np.cos(latitude) - r_n
            latitude = np.arctan(z / p / (1. - e2 * (r_n / (r_n + h))))
            # print h
        # final ellipsoidal height update
        h = p / np.cos(latitude) - r_n

    return np.rad2deg(latitude), np.rad2deg(longitude), h

def enu_to_ecef_vector(east, north, up, glat, glong):
    """Converts vector from East, North, Up components to ECEF

    Position of vector in geospace may be specified in either
    geocentric or geodetic coordinates, with corresponding expression
    of the vector using radial or ellipsoidal unit vectors.

    Parameters
    ----------
    east : float or array-like
        Eastward component of vector
    north : float or array-like
        Northward component of vector
    up : float or array-like
        Upward component of vector
    latitude : float or array_like
        Geodetic or geocentric latitude (degrees)
    longitude : float or array_like
        Geodetic or geocentric longitude (degrees)

    Returns
    -------
    x, y, z
        Vector components along ECEF x, y, and z directions

    """

    # convert lat and lon in degrees to radians
    rlat = np.radians(glat)
    rlon = np.radians(glong)

    x = -east*np.sin(rlon) - north*np.cos(rlon)*np.sin(rlat) + up*np.cos(rlon)*np.cos(rlat)
    y = east*np.cos(rlon) - north*np.sin(rlon)*np.sin(rlat) + up*np.sin(rlon)*np.cos(rlat)
    z = north*np.cos(rlat) + up*np.sin(rlat)

    return x, y, z

def ecef_to_enu_vector(x, y, z, glat, glong):
    """Converts vector from ECEF X,Y,Z components to East, North, Up

    Position of vector in geospace may be specified in either
    geocentric or geodetic coordinates, with corresponding expression
    of the vector using radial or ellipsoidal unit vectors.

    Parameters
    ----------
    x : float or array-like
        ECEF-X component of vector
    y : float or array-like
        ECEF-Y component of vector
    z : float or array-like
        ECEF-Z component of vector
    latitude : float or array_like
        Geodetic or geocentric latitude (degrees)
    longitude : float or array_like
        Geodetic or geocentric longitude (degrees)

    Returns
    -------
    east, north, up
        Vector components along east, north, and up directions

    """

    # convert lat and lon in degrees to radians
    rlat = np.radians(glat)
    rlon = np.radians(glong)

    east = -x*np.sin(rlon) + y*np.cos(rlon)
    north = -x*np.cos(rlon)*np.sin(rlat) - y*np.sin(rlon)*np.sin(rlat) + z*np.cos(rlat)
    up = x*np.cos(rlon)*np.cos(rlat) + y*np.sin(rlon)*np.cos(rlat)+ z*np.sin(rlat)

    return east, north, up


def project_ecef_vector_onto_basis(x, y, z, xx, xy, xz, yx, yy, yz, zx, zy, zz):
    """Projects vector in ecef onto different basis, with components also expressed in ECEF

    Parameters
    ----------
    x : float or array-like
        ECEF-X component of vector
    y : float or array-like
        ECEF-Y component of vector
    z : float or array-like
        ECEF-Z component of vector
    xx : float or array-like
        ECEF-X component of the x unit vector of new basis
    xy : float or array-like
        ECEF-Y component of the x unit vector of new basis
    xz : float or array-like
        ECEF-Z component of the x unit vector of new basis

    """

    out_x = x*xx + y*xy + z*xz
    out_y = x*yx + y*yy + z*yz
    out_z = x*zx + y*zy + z*zz

    return out_x, out_y, out_z

def normalize_vector(x, y, z):
    """
    Normalizes vector to produce a unit vector.

    Parameters
    ----------
    x : float or array-like
        X component of vector
    y : float or array-like
        Y component of vector
    z : float or array-like
        Z component of vector

    Returns
    -------
    x, y, z
        Unit vector x,y,z components

    """

    mag = np.sqrt(x**2 + y**2 + z**2)
    x = x/mag
    y = y/mag
    z = z/mag
    return x, y, z

def cross_product(x1, y1, z1, x2, y2, z2):
    """
    Cross product of two vectors, v1 x v2

    Parameters
    ----------
    x1 : float or array-like
        X component of vector 1
    y1 : float or array-like
        Y component of vector 1
    z1 : float or array-like
        Z component of vector 1
    x2 : float or array-like
        X component of vector 2
    y2 : float or array-like
        Y component of vector 2
    z2 : float or array-like
        Z component of vector 2

    Returns
    -------
    x, y, z
        Unit vector x,y,z components

    """
    x = y1*z2 - y2*z1
    y = z1*x2 - x1*z2
    z = x1*y2 - y1*x2
    return x, y, z


def field_line_trace(init, date, direction, height, steps=None,
                     max_steps=1E4, step_size=10., recursive_loop_count=None,
                     recurse=True):
    """Perform field line tracing using IGRF and scipy.integrate.odeint.

    Parameters
    ----------
    init : array-like of floats
        Position to begin field line tracing from in ECEF (x,y,z) km
    date : datetime or float
        Date to perform tracing on (year + day/365 + hours/24. + etc.)
        Accounts for leap year if datetime provided.
    direction : int
         1 : field aligned, generally south to north.
        -1 : anti-field aligned, generally north to south.
    height : float
        Altitude to terminate trace, geodetic WGS84 (km)
    steps : array-like of ints or floats
        Number of steps along field line when field line trace positions should
        be reported. By default, each step is reported; steps=np.arange(max_steps).
    max_steps : float
        Maximum number of steps along field line that should be taken
    step_size : float
        Distance in km for each large integration step. Multiple substeps
        are taken as determined by scipy.integrate.odeint

    Returns
    -------
    numpy array
        2D array. [0,:] has the x,y,z location for initial point
        [:,0] is the x positions over the integration.
        Positions are reported in ECEF (km).


    """

    if recursive_loop_count is None:
        recursive_loop_count = 0
<<<<<<< HEAD
    # number of times integration routine must output step location
=======
    #
>>>>>>> 44e3cf69
    if steps is None:
        steps = np.arange(max_steps)
    # ensure date is a float for IGRF call
    if not isinstance(date, float):
        # recast from datetime to float, as required by IGRF12 code
        doy = (date - datetime.datetime(date.year,1,1)).days
        # number of days in year, works for leap years
        num_doy_year = (datetime.datetime(date.year+1,1,1) - datetime.datetime(date.year,1,1)).days
        date = float(date.year) + \
               (float(doy) + float(date.hour + date.minute/60. + date.second/3600.)/24.)/float(num_doy_year+1)

    # set altitude to terminate trace
    if height == 0:
        check_height = 1.
    else:
        check_height = height

    # perform trace
    trace_north = scipy.integrate.odeint(igrf.igrf_step, init.copy(),
                                         steps,
                                         args=(date, step_size, direction, height),
                                         full_output=False,
                                         printmessg=False,
                                         ixpr=False) #,
                                         # mxstep=500)
<<<<<<< HEAD
    
    # calculate data to check that we reached final altitude
    check = trace_north[-1, :]
    x, y, z = ecef_to_geodetic(*check)

    # fortran integration gets close to target height        
=======

    # check that we reached final altitude
    check = trace_north[-1, :]
    x, y, z = ecef_to_geodetic(*check)
    if height == 0:
        check_height = 1.
    else:
        check_height = height
    # fortran integration gets close to target height
>>>>>>> 44e3cf69
    if recurse & (z > check_height*1.000001):
        if (recursive_loop_count < 1000):
            # When we have not reached the reference height, call field_line_trace
            # again by taking check value as init - recursive call
            recursive_loop_count = recursive_loop_count + 1
            trace_north1 = field_line_trace(check, date, direction, height,
                                            step_size=step_size,
                                            max_steps=max_steps,
                                            recursive_loop_count=recursive_loop_count,
                                            steps=steps)
        else:
            raise RuntimeError("After 1000 iterations couldn't reach target altitude")
        # append new trace data to existing trace data
        # this return is taken as part of recursive loop
        return np.vstack((trace_north, trace_north1))
    else:
        # return results if we make it to the target altitude

        # filter points to terminate at point closest to target height
        # code also introduces a variable length return, though I suppose
        # that already exists with the recursive functionality
<<<<<<< HEAD
        # while this check is done innternally within Fortran integrand, if
        # that steps out early, the output we receive would be problematic.
        # Steps below provide an extra layer of security that output has some
        # semblance to expectations
        
        x, y, z = ecef_to_geodetic(trace_north[:,0], trace_north[:,1], trace_north[:,2]) 
        idx = np.argmin(np.abs(check_height - z)) 
        return trace_north[:idx+1,:]
=======
        # x, y, z = ecef_to_geodetic(trace_north[:,0], trace_north[:,1], trace_north[:,2])
        # idx = np.argmin(np.abs(check_height - z))
        return trace_north #[:idx+1,:]
>>>>>>> 44e3cf69


def full_field_line(init, date, height, step_size=100., max_steps=1000,
                    steps=None, **kwargs):
    """Perform field line tracing using IGRF and scipy.integrate.odeint.

    Parameters
    ----------
    init : array-like of floats
        Position to begin field line tracing from in ECEF (x,y,z) km
    date : datetime or float
        Date to perform tracing on (year + day/365 + hours/24. + etc.)
        Accounts for leap year if datetime provided.
    height : float
        Altitude to terminate trace, geodetic WGS84 (km)
    max_steps : float
        Maximum number of steps along field line that should be taken
    step_size : float
        Distance in km for each large integration step. Multiple substeps
        are taken as determined by scipy.integrate.odeint
    steps : array-like of ints or floats
        Number of steps along field line when field line trace positions should
        be reported. By default, each step is reported; steps=np.arange(max_steps).
        Two traces are made, one north, the other south, thus the output array
        could have double max_steps, or more via recursion.

    Returns
    -------
    numpy array
        2D array. [0,:] has the x,y,z location for southern footpoint
        [:,0] is the x positions over the integration.
        Positions are reported in ECEF (km).


    """

    if steps is None:
        steps = np.arange(max_steps)
    # trace north, then south, and combine
    trace_south = field_line_trace(init, date, -1., height,
                                   steps=steps,
                                   step_size=step_size,
                                   max_steps=max_steps,
                                   **kwargs)
    trace_north = field_line_trace(init, date, 1., height,
                                   steps=steps,
                                   step_size=step_size,
                                   max_steps=max_steps,
                                   **kwargs)
    # order of field points is generally along the field line, south to north
    # don't want to include the initial point twice
    trace = np.vstack((trace_south[::-1][:-1,:], trace_north))
    return trace


def calculate_mag_drift_unit_vectors_ecef(latitude, longitude, altitude, datetimes,
                                          steps=None, max_steps=1000, step_size=100.,
                                          ref_height=120., filter_zonal=True):
    """Calculates unit vectors expressing the ion drift coordinate system
    organized by the geomagnetic field. Unit vectors are expressed
    in ECEF coordinates.

    Note
    ----
        The zonal vector is calculated by field-line tracing from
        the input locations toward the footpoint locations at ref_height.
        The cross product of these two vectors is taken to define the plane of
        the magnetic field. This vector is not always orthogonal
        with the local field-aligned vector (IGRF), thus any component of the
        zonal vector with the field-aligned direction is removed (optional).
        The meridional unit vector is defined via the cross product of the
        zonal and field-aligned directions.

    Parameters
    ----------
    latitude : array-like of floats (degrees)
        Latitude of location, degrees, WGS84
    longitude : array-like of floats (degrees)
        Longitude of location, degrees, WGS84
    altitude : array-like of floats (km)
        Altitude of location, height above surface, WGS84
    datetimes : array-like of datetimes
        Time to calculate vectors
    max_steps : int
        Maximum number of steps allowed for field line tracing
    step_size : float
        Maximum step size (km) allowed when field line tracing
    ref_height : float
        Altitude used as cutoff for labeling a field line location a footpoint
    filter_zonal : bool
        If True, removes any field aligned component from the calculated
        zonal unit vector. Resulting coordinate system is not-orthogonal.

    Returns
    -------
    zon_x, zon_y, zon_z, fa_x, fa_y, fa_z, mer_x, mer_y, mer_z

    """

    if steps is None:
        steps = np.arange(max_steps)
    latitude = np.array(latitude)
    longitude = np.array(longitude)
    altitude = np.array(altitude)

    # calculate satellite position in ECEF coordinates
    ecef_x, ecef_y, ecef_z = geodetic_to_ecef(latitude, longitude, altitude)
    # also get position in geocentric coordinates
    geo_lat, geo_long, geo_alt = ecef_to_geocentric(ecef_x, ecef_y, ecef_z,
                                                    ref_height=0.)
    # geo_lat, geo_long, geo_alt = ecef_to_geodetic(ecef_x, ecef_y, ecef_z)

    # filter longitudes (could use pysat's function here)
    idx, = np.where(geo_long < 0)
    geo_long[idx] = geo_long[idx] + 360.
    # prepare output lists
    north_x = [];
    north_y = [];
    north_z = []
    south_x = [];
    south_y = [];
    south_z = []
    bn = [];
    be = [];
    bd = []

    for x, y, z, alt, colat, elong, time in zip(ecef_x, ecef_y, ecef_z,
                                                altitude, np.deg2rad(90. - latitude),
                                                np.deg2rad(longitude), datetimes):
        init = np.array([x, y, z])
        # date = inst.yr + inst.doy / 366.
        # trace = full_field_line(init, time, ref_height, step_size=step_size,
        #                                                 max_steps=max_steps,
        #                                                 steps=steps)
        trace_north = field_line_trace(init, time, 1., ref_height, steps=steps,
                                        step_size=step_size, max_steps=max_steps)
        trace_south = field_line_trace(init, time, -1., ref_height, steps=steps,
                                        step_size=step_size, max_steps=max_steps)
        # store final location, full trace goes south to north
        trace_north = trace_north[-1, :]
        trace_south = trace_south[-1, :]
        # magnetic field at spacecraft location, using geocentric inputs
        # to get magnetic field in geocentric output
        # recast from datetime to float, as required by IGRF12 code
        doy = (time - datetime.datetime(time.year,1,1)).days
        # number of days in year, works for leap years
        num_doy_year = (datetime.datetime(time.year+1,1,1) - datetime.datetime(time.year,1,1)).days
        date = time.year + float(doy)/float(num_doy_year) + (time.hour + time.minute/60. + time.second/3600.)/24.
        # get IGRF field components
        # tbn, tbe, tbd, tbmag are in nT
        tbn, tbe, tbd, tbmag = igrf.igrf12syn(0, date, 1, alt, colat, elong)

        # collect outputs
        south_x.append(trace_south[0])
        south_y.append(trace_south[1])
        south_z.append(trace_south[2])
        north_x.append(trace_north[0])
        north_y.append(trace_north[1])
        north_z.append(trace_north[2])

        bn.append(tbn);
        be.append(tbe);
        bd.append(tbd)

    north_x = np.array(north_x)
    north_y = np.array(north_y)
    north_z = np.array(north_z)
    south_x = np.array(south_x)
    south_y = np.array(south_y)
    south_z = np.array(south_z)
    bn = np.array(bn)
    be = np.array(be)
    bd = np.array(bd)

    # calculate vector from satellite to northern/southern footpoints
    north_x = north_x - ecef_x
    north_y = north_y - ecef_y
    north_z = north_z - ecef_z
    north_x, north_y, north_z = normalize_vector(north_x, north_y, north_z)
    south_x = south_x - ecef_x
    south_y = south_y - ecef_y
    south_z = south_z - ecef_z
    south_x, south_y, south_z = normalize_vector(south_x, south_y, south_z)
    # calculate magnetic unit vector
    bx, by, bz = enu_to_ecef_vector(be, bn, -bd, geo_lat, geo_long)
    bx, by, bz = normalize_vector(bx, by, bz)

    # take cross product of southward and northward vectors to get the zonal vector
    zvx_foot, zvy_foot, zvz_foot = cross_product(south_x, south_y, south_z,
                                                 north_x, north_y, north_z)
    # normalize the vectors
    norm_foot = np.sqrt(zvx_foot ** 2 + zvy_foot ** 2 + zvz_foot ** 2)

    # calculate zonal vector
    zvx = zvx_foot / norm_foot
    zvy = zvy_foot / norm_foot
    zvz = zvz_foot / norm_foot

    if filter_zonal:
        # print ("Making magnetic vectors orthogonal")
        # remove any field aligned component to the zonal vector
        dot_fa = zvx * bx + zvy * by + zvz * bz
        zvx -= dot_fa * bx
        zvy -= dot_fa * by
        zvz -= dot_fa * bz
        zvx, zvy, zvz = normalize_vector(zvx, zvy, zvz)

    # compute meridional vector
    # cross product of zonal and magnetic unit vector
    mx, my, mz = cross_product(zvx, zvy, zvz,
                               bx, by, bz)
    # add unit vectors for magnetic drifts in ecef coordinates
    return zvx, zvy, zvz, bx, by, bz, mx, my, mz


def step_until_intersect(pos, field_line, sign, time,  direction=None,
<<<<<<< HEAD
                        step_size_goal=5., field_step_size=None,
                        tol=1.E-2):   
    """Starting at pos, method steps along magnetic unit vector direction 
    towards the supplied field line trace. Determines the distance of 
    closest approach to field line.
    
    Routine is used when calculting the mapping of electric fields along 
    magnetic field lines. Voltage remains constant along the field but the 
    distance between field lines does not. This routine may be used to form the 
    last leg when trying to trace out a closed field line loop.
    
    Routine will create a high resolution field line trace (tol km step size) 
    around the location of closest approach (using the field line supplied by
    user) to better determine where the intersection occurs. 
    
=======
                        step_size_goal=5.,
                        field_step_size=None):
    """Starting at pos, method steps along magnetic unit vector direction
    towards the supplied field line trace. Determines the distance of
    closest approach to field line.

    Routine is used when calculting the mapping of electric fields along
    magnetic field lines. Voltage remains constant along the field but the
    distance between field lines does not.This routine may be used to form the
    last leg when trying to trace out a closed field line loop.

    Routine will create a high resolution field line trace (.01 km step size)
    near the location of closest approach to better determine where the
    intersection occurs.

>>>>>>> 44e3cf69
    Parameters
    ----------
    pos : array-like
        X, Y, and Z ECEF (km) locations to start from
    field_line : array-like (:,3)
        X, Y, and Z ECEF (km) locations of field line trace, produced by the
        field_line_trace method.
    sign : int
        if 1, move along positive unit vector. Negwtive direction for -1.
    time : datetime or float
        Date to perform tracing on (year + day/365 + hours/24. + etc.)
        Accounts for leap year if datetime provided.
    direction : string ('meridional', 'zonal', or 'aligned')
        Which unit vector direction to move slong when trying to intersect
        with supplied field line trace. See step_along_mag_unit_vector method
        for more.
<<<<<<< HEAD
    step_size_goal : float (5 km)
        step size goal that method will try to match when stepping towards field line. 
    field_step_size : float
        step size used (km) for the field_line supplied
    tol : float (.01 km)
        tolerance (uncertainty) allowed (km) for calculating closest 
        approach distance
        
=======
    step_size_goal : float
        step size goal that method will try to match when stepping towards field line.

>>>>>>> 44e3cf69
    Returns
    -------
    (float, array, float)
        Total distance taken along vector direction; the position after taking
        the step [x, y, z] in ECEF; distance of closest approach from input pos
        towards the input field line trace.
<<<<<<< HEAD
         
    """ 
                                                         
=======

    """

    # work on a copy, probably not needed
>>>>>>> 44e3cf69
    field_copy = field_line
    # set a high last minimum distance to ensure first loop does better than this
    best_min_dist = 2500000.
    # scalar is the distance along unit vector line that we are taking
    scalar = 0.
    # repeat boolean
    repeat = True
    # first run boolean
    first = True
    # factor is a divisor applied to the path length step size used when
    # looking for location of closest approach
    factor = 0
    # distance for each step
    step = np.NaN
    while repeat:
        # take a total step along magnetic unit vector
        # try to take steps near user provided step_size_goal
        unit_steps = np.abs(scalar//step_size_goal)
        if unit_steps == 0:
            unit_steps = 1
<<<<<<< HEAD
        # first time through, step_size is zero
        pos_step = step_along_mag_unit_vector(pos[0], pos[1], pos[2], time, 
=======
        # print (unit_steps, scalar/unit_steps)
        pos_step = step_along_mag_unit_vector(pos[0], pos[1], pos[2], time,
>>>>>>> 44e3cf69
                                              direction=direction,
                                              num_steps=unit_steps,
                                              step_size=np.abs(scalar)/unit_steps,
                                              scalar=sign)
        # find closest point along field line trace
        diff = field_copy - pos_step
        diff_mag = np.sqrt((diff ** 2).sum(axis=1))
        min_idx = np.argmin(diff_mag)
        if first:
            # first time through, the minimum distance just determined 
            # uses the coarse field line supplied by the user
            # Now, make a high resolution field line trace around closest distance
            # Take a field step size in each direction to ensure minimum is covered
            # maintain accuracy of high res trace below to be .01 km
            init = field_copy[min_idx,:]
            field_copy = full_field_line(init, time, 0.,
<<<<<<< HEAD
                                         step_size=tol, 
                                         max_steps=int(round(field_step_size/tol)),
=======
                                         step_size=0.01,
                                         max_steps=int(field_step_size/.01),
>>>>>>> 44e3cf69
                                         recurse=False)
            # difference with position
            diff = field_copy - pos_step
            diff_mag = np.sqrt((diff ** 2).sum(axis=1))
            # find closest one
            min_idx = np.argmin(diff_mag)
            # no longer first run through
            first = False
<<<<<<< HEAD
            # calculate step size for path integration
            step = diff_mag[min_idx]/3.
            step_factor = step/(2.**factor)*(-1)**factor
            
        # pull out distance of closest point 
=======

        # pull out distance of closest point
>>>>>>> 44e3cf69
        min_dist = diff_mag[min_idx]

        # check how the solution is doing
        if min_dist > best_min_dist:
            # last step we took made the solution worse
            if np.abs(step_factor) < tol:
                # we've tried enough, stop looping
                repeat = False
<<<<<<< HEAD
            else:
                # undo the last step
                scalar = scalar - step_factor
                # decrease the size of the step
                # and turn around
=======
                # undo increment to last total distance
                scalar = scalar - last_min_dist/(2*factor)
                # calculate latest position
                pos_step = step_along_mag_unit_vector(pos[0], pos[1], pos[2],
                                        time,
                                        direction=direction,
                                        num_steps=unit_steps,
                                        step_size=np.abs(scalar)/unit_steps,
                                        scalar=sign)
            else:
                # undo increment to last total distance
                scalar = scalar - last_min_dist/(2*factor)
                # increase the divisor used to reduce the distance
                # actually stepped per increment
>>>>>>> 44e3cf69
                factor = factor + 1.
                step_factor = step/(2.**factor)*(-1)**factor
                # perform step
                scalar = scalar + step_factor
        else:
            # things got better
            # we have a new standard to judge against
            # store it
            best_min_dist = min_dist
            best_scalar = scalar
            best_pos_step = pos_step
            # perform another step
            # same size, same direction
            scalar = scalar + step_factor
    # return magnitude of step
    return best_scalar, best_pos_step, best_min_dist


def step_along_mag_unit_vector(x, y, z, date, direction=None, num_steps=5.,
                               step_size=5., scalar=1):
    """
    Move along 'lines' formed by following the magnetic unit vector directions.

    Moving along the field is effectively the same as a field line trace though
    extended movement along a field should use the specific field_line_trace
    method.


    Parameters
    ----------
    x : ECEF-x (km)
        Location to step from in ECEF (km). Scalar input.
    y : ECEF-y (km)
        Location to step from in ECEF (km). Scalar input.
    z : ECEF-z (km)
        Location to step from in ECEF (km). Scalar input.
    date : list-like of datetimes
        Date and time for magnetic field
    direction : string
        String identifier for which unit vector directino to move along.
        Supported inputs, 'meridional', 'zonal', 'aligned'
    num_steps : int
        Number of steps to take along unit vector direction
    step_size = float
        Distance taken for each step (km)
    scalar : int
        Scalar modifier for step size distance. Input a -1 to move along
        negative unit vector direction.

    Returns
    -------
    np.array
        [x, y, z] of ECEF location after taking num_steps along direction,
        each step_size long.

    """


    # set parameters for the field line tracing routines
    field_step_size = 100.
    field_max_steps = 1000
    field_steps = np.arange(field_max_steps)

    for i in np.arange(num_steps):
        # x, y, z in ECEF
        # convert to geodetic
        lat, lon, alt = ecef_to_geodetic(x, y, z)
        # get unit vector directions
        zvx, zvy, zvz, bx, by, bz, mx, my, mz = calculate_mag_drift_unit_vectors_ecef(
                                                        [lat], [lon], [alt], [date],
                                                        steps=field_steps,
                                                        max_steps=field_max_steps,
                                                        step_size=field_step_size,
                                                        ref_height=0.)
        # pull out the direction we need
        if direction == 'meridional':
            ux, uy, uz = mx, my, mz
        elif direction == 'zonal':
            ux, uy, uz = zvx, zvy, zvz
        elif direction == 'aligned':
            ux, uy, uz = bx, by, bz

        # take steps along direction
        x = x + step_size*ux[0]*scalar
        y = y + step_size*uy[0]*scalar
        z = z + step_size*uz[0]*scalar

    return np.array([x, y, z])


def apex_location_info(glats, glons, alts, dates):
    """Determine apex location for the field line passing through input point.

    Employs a two stage method. A broad step (100 km) field line trace spanning
    Northern/Southern footpoints is used to find the location with the largest
    geodetic (WGS84) height. A higher resolution trace (.1 km) is then used to
    get a better fix on this location. Greatest geodetic height is once again
    selected.

    Parameters
    ----------
    glats : list-like of floats (degrees)
        Geodetic (WGS84) latitude
    glons : list-like of floats (degrees)
        Geodetic (WGS84) longitude
    alts : list-like of floats (km)
        Geodetic (WGS84) altitude, height above surface
    dates : list-like of datetimes
        Date and time for determination of scalars

    Returns
    -------
    (float, float, float, float, float, float)
        ECEF X (km), ECEF Y (km), ECEF Z (km),
        Geodetic Latitude (degrees),
        Geodetic Longitude (degrees),
        Geodetic Altitude (km)

    """

    # use input location and convert to ECEF
    ecef_xs, ecef_ys, ecef_zs = geodetic_to_ecef(glats, glons, alts)
    # prepare parameters for field line trace
    step_size = 100.
    max_steps = 1000
    steps = np.arange(max_steps)
    # high resolution trace parameters
    fine_step_size = .01
    fine_max_steps = int(step_size/fine_step_size)+10
    fine_steps = np.arange(fine_max_steps)
    # prepare output
    out_x = []
    out_y = []
    out_z = []

    for ecef_x, ecef_y, ecef_z, glat, glon, alt, date in zip(ecef_xs, ecef_ys, ecef_zs,
                                                             glats, glons, alts,
                                                             dates):
        # to get the apex location we need to do a field line trace
        # then find the highest point
        trace = full_field_line(np.array([ecef_x, ecef_y, ecef_z]), date, 0.,
                                steps=steps,
                                step_size=step_size,
                                max_steps=max_steps)
        # convert all locations to geodetic coordinates
        tlat, tlon, talt = ecef_to_geodetic(trace[:,0], trace[:,1], trace[:,2])
        # determine location that is highest with respect to the geodetic Earth
        max_idx = np.argmax(talt)
        # repeat using a high resolution trace one big step size each
        # direction around identified max
        # recurse False ensures only max_steps are taken
        trace = full_field_line(trace[max_idx,:], date, 0.,
                                steps=fine_steps,
                                step_size=fine_step_size,
                                max_steps=fine_max_steps,
                                recurse=False)
        # convert all locations to geodetic coordinates
        tlat, tlon, talt = ecef_to_geodetic(trace[:,0], trace[:,1], trace[:,2])
        # determine location that is highest with respect to the geodetic Earth
        max_idx = np.argmax(talt)
        # collect outputs
        out_x.append(trace[max_idx,0])
        out_y.append(trace[max_idx,1])
        out_z.append(trace[max_idx,2])

    out_x = np.array(out_x)
    out_y = np.array(out_y)
    out_z = np.array(out_z)
    glat, glon, alt = ecef_to_geodetic(out_x, out_y, out_z)

    return out_x, out_y, out_z, glat, glon, alt


def closed_loop_edge_lengths_via_footpoint(glats, glons, alts, dates, direction,
                                           vector_direction, step_size=None,
                                           max_steps=None, edge_length=25.,
                                           edge_steps=5):
    """
    Forms closed loop integration along mag field, satrting at input
    points and goes through footpoint. At footpoint, steps along vector direction
    in both positive and negative directions, then traces back to opposite
    footpoint. Back at input location, steps toward those new field lines
    (edge_length) along vector direction until hitting distance of minimum
    approach. Loops don't always close. Returns total edge distance
    that goes through input location, along with the distances of closest approach.

    Note
    ----
        vector direction refers to the magnetic unit vector direction

    Parameters
    ----------
    glats : list-like of floats (degrees)
        Geodetic (WGS84) latitude
    glons : list-like of floats (degrees)
        Geodetic (WGS84) longitude
    alts : list-like of floats (km)
        Geodetic (WGS84) altitude, height above surface
    dates : list-like of datetimes
        Date and time for determination of scalars
    direction : string
        'north' or 'south' for tracing through northern or
        southern footpoint locations
    vector_direction : string
        'meridional' or 'zonal' unit vector directions
    step_size : float (km)
        Step size (km) used for field line integration
    max_steps : int
        Number of steps taken for field line integration
    edge_length : float (km)
        Half of total edge length (step) taken at footpoint location.
        edge_length step in both positive and negative directions.
    edge_steps : int
        Number of steps taken from footpoint towards new field line
        in a given direction (positive/negative) along unit vector

    Returns
    -------
    np.array, np.array, np.array
        A closed loop field line path through input location and footpoint in
        northern/southern hemisphere and back is taken. The return edge length
        through input location is provided.

        The distances of closest approach for the positive step along vector
        direction, and the negative step are returned.


    """

    if step_size is None:
        step_size = 100.
    if max_steps is None:
        max_steps = 1000
    steps = np.arange(max_steps)

    if direction == 'south':
        direct = -1
    elif direction == 'north':
        direct = 1
    # use spacecraft location to get ECEF
    ecef_xs, ecef_ys, ecef_zs = geodetic_to_ecef(glats, glons, alts)

    # prepare output
    full_local_step = []
    min_distance_plus = []
    min_distance_minus = []

    for ecef_x, ecef_y, ecef_z, glat, glon, alt, date in zip(ecef_xs, ecef_ys, ecef_zs,
                                                             glats, glons, alts,
                                                             dates):
        # going to try and form close loops via field line integration
        # start at location of interest, map down to northern or southern
        # footpoints then take symmetric steps along meridional and zonal
        # directions and trace back from location of interest, step along
        # field line directions until we intersect or hit the distance of
        # closest approach to the return field line with the known
        # distances of footpoint steps, and the closet approach distance
        # we can determine the scalar mapping of one location to another
<<<<<<< HEAD
                    
=======

>>>>>>> 44e3cf69
        yr, doy = pysat.utils.time.getyrdoy(date)
        double_date = float(yr) + float(doy) / 366.

        # trace to footpoint, starting with input location
        sc_root = np.array([ecef_x, ecef_y, ecef_z])
        trace = field_line_trace(sc_root, double_date, direct, 120.,
                                 steps=steps,
                                 step_size=step_size,
                                 max_steps=max_steps)
        # pull out footpoint location
        ftpnt = trace[-1, :]
        ft_glat, ft_glon, ft_alt = ecef_to_geodetic(*ftpnt)
<<<<<<< HEAD
        if np.isnan([ft_glat, ft_glon, ft_alt]).any():
            raise RuntimeError('Unable to find footpoint location, NaN.')
        if ft_alt < 0:
            raise RuntimeError('Footpoint altitude negative.')
=======

>>>>>>> 44e3cf69
        # take step from footpoint along + vector direction
        plus_step = step_along_mag_unit_vector(ftpnt[0], ftpnt[1], ftpnt[2],
                                               date,
                                               direction=vector_direction,
                                               num_steps=edge_steps,
                                               step_size=edge_length/edge_steps)
        # trace this back to other footpoint
<<<<<<< HEAD
        other_plus = field_line_trace(plus_step, double_date, -1*direct, 0., 
=======
        other_plus = field_line_trace(plus_step, double_date, -direct, 0.,
>>>>>>> 44e3cf69
                                      steps=steps,
                                      step_size=step_size,
                                      max_steps=max_steps)
        # take half step from first footpoint along - vector direction
        minus_step = step_along_mag_unit_vector(ftpnt[0], ftpnt[1], ftpnt[2],
                                               date,
                                               direction=vector_direction,
                                               scalar=-1,
                                               num_steps=edge_steps,
                                               step_size=edge_length/edge_steps)
        # trace this back to other footpoint
<<<<<<< HEAD
        other_minus = field_line_trace(minus_step, double_date, -1*direct, 0., 
=======
        other_minus = field_line_trace(minus_step, double_date, -direct, 0.,
>>>>>>> 44e3cf69
                                       steps=steps,
                                       step_size=step_size,
                                       max_steps=max_steps)
        # need to determine where the intersection of field line coming back from
        # footpoint through postive vector direction step and back
        # in relation to the vector direction from the s/c location.
        pos_edge_length, _, mind_pos = step_until_intersect(sc_root,
                                        other_plus,
                                        1, date,
                                        direction=vector_direction,
                                        field_step_size=step_size,
<<<<<<< HEAD
                                        step_size_goal=edge_length/edge_steps) 
        # take half step from S/C along - vector direction 
=======
                                        step_size_goal=edge_length/edge_steps)
        # take half step from S/C along - vector direction
>>>>>>> 44e3cf69
        minus_edge_length, _, mind_minus = step_until_intersect(sc_root,
                                        other_minus,
                                        -1, date,
                                        direction=vector_direction,
                                        field_step_size=step_size,
                                        step_size_goal=edge_length/edge_steps)
        # collect outputs
        full_local_step.append(pos_edge_length + minus_edge_length)
        min_distance_plus.append(mind_pos)
        min_distance_minus.append(mind_minus)

    return np.array(full_local_step), np.array(min_distance_plus), np.array(min_distance_minus)


def closed_loop_edge_lengths_via_equator(glats, glons, alts, dates,
                                         vector_direction,
                                         edge_length=25.,
                                         edge_steps=5):
    """
    Calculates the distance between apex locations mapping to the input location.

    Using the input location, the apex location is calculated. Also from the input
    location, a step along both the positive and negative
    vector_directions is taken, and the apex locations for those points are calculated.
    The difference in position between these apex locations is the total centered
    distance between magnetic field lines at the magnetic apex when starting
    locally with a field line half distance of edge_length.

    An alternative method has been implemented, then commented out.
    This technique takes multiple steps from the origin apex towards the apex
    locations identified along vector_direction. In principle this is more accurate
    but more computationally intensive, similar to the footpoint model.
    A comparison is planned.


    Note
    ----
        vector direction refers to the magnetic unit vector direction

    Parameters
    ----------
    glats : list-like of floats (degrees)
        Geodetic (WGS84) latitude
    glons : list-like of floats (degrees)
        Geodetic (WGS84) longitude
    alts : list-like of floats (km)
        Geodetic (WGS84) altitude, height above surface
    dates : list-like of datetimes
        Date and time for determination of scalars
    vector_direction : string
        'meridional' or 'zonal' unit vector directions
    step_size : float (km)
        Step size (km) used for field line integration
    max_steps : int
        Number of steps taken for field line integration
    edge_length : float (km)
        Half of total edge length (step) taken at footpoint location.
        edge_length step in both positive and negative directions.
    edge_steps : int
        Number of steps taken from footpoint towards new field line
        in a given direction (positive/negative) along unit vector

    Returns
    -------
    np.array, ### np.array, np.array
        The change in field line apex locations.

        ## Pending ## The return edge length through input location is provided.

        ## Pending ## The distances of closest approach for the positive step
                      along vector direction, and the negative step are returned.


    """

    # use spacecraft location to get ECEF
    ecef_xs, ecef_ys, ecef_zs = geodetic_to_ecef(glats, glons, alts)

    # prepare output
    apex_edge_length = []
    # outputs for alternative calculation
    full_local_step = []
    min_distance_plus = []
    min_distance_minus = []

    for ecef_x, ecef_y, ecef_z, glat, glon, alt, date in zip(ecef_xs, ecef_ys, ecef_zs,
                                                             glats, glons, alts,
                                                             dates):
<<<<<<< HEAD
        
=======

>>>>>>> 44e3cf69
        yr, doy = pysat.utils.time.getyrdoy(date)
        double_date = float(yr) + float(doy) / 366.

        # get location of apex for s/c field line
        apex_x, apex_y, apex_z, apex_lat, apex_lon, apex_alt = apex_location_info(
                                                                    [glat], [glon],
                                                                    [alt], [date])
        # apex in ecef (maps to input location)
        apex_root = np.array([apex_x[0], apex_y[0], apex_z[0]])
        # take step from s/c along + vector direction
        # then get the apex location
        plus = step_along_mag_unit_vector(ecef_x, ecef_y, ecef_z, date,
                                          direction=vector_direction,
                                          num_steps=edge_steps,
                                          step_size=edge_length/edge_steps)
        plus_lat, plus_lon, plus_alt = ecef_to_geodetic(*plus)
        plus_apex_x, plus_apex_y, plus_apex_z, plus_apex_lat, plus_apex_lon, plus_apex_alt = \
                    apex_location_info([plus_lat], [plus_lon], [plus_alt], [date])
        # plus apex location in ECEF
        plus_apex_root = np.array([plus_apex_x[0], plus_apex_y[0], plus_apex_z[0]])

        # take half step from s/c along - vector direction
        # then get the apex location
        minus = step_along_mag_unit_vector(ecef_x, ecef_y, ecef_z, date,
                                               direction=vector_direction,
                                               scalar=-1,
                                               num_steps=edge_steps,
                                               step_size=edge_length/edge_steps)
        minus_lat, minus_lon, minus_alt = ecef_to_geodetic(*minus)
        minus_apex_x, minus_apex_y, minus_apex_z, minus_apex_lat, minus_apex_lon, minus_apex_alt = \
                    apex_location_info([minus_lat], [minus_lon], [minus_alt], [date])
        minus_apex_root = np.array([minus_apex_x[0], minus_apex_y[0], minus_apex_z[0]])

        # take difference in apex locations
        apex_edge_length.append(np.sqrt((plus_apex_x[0]-minus_apex_x[0])**2 +
                                        (plus_apex_y[0]-minus_apex_y[0])**2 +
                                        (plus_apex_z[0]-minus_apex_z[0])**2))

#         # take an alternative path to calculation
#         # do field line trace around pos and neg apexes
#         # then do intersection with field line projection thing
#
#         # do a short centered field line trace around plus apex location
#         other_trace = full_field_line(plus_apex_root, double_date, 0.,
#                                       step_size=1.,
#                                       max_steps=10,
#                                       recurse=False)
#         # need to determine where the intersection of apex field line
#         # in relation to the vector direction from the s/c field apex location.
#         pos_edge_length, _, mind_pos = step_until_intersect(apex_root,
                                        # other_trace,
                                        # 1, date,
                                        # direction=vector_direction,
                                        # field_step_size=1.,
                                        # step_size_goal=edge_length/edge_steps)
#         # do a short centered field line trace around 'minus' apex location
#         other_trace = full_field_line(minus_apex_root, double_date, 0.,
#                                       step_size=1.,
#                                       max_steps=10,
#                                       recurse=False)
#         # need to determine where the intersection of apex field line
#         # in relation to the vector direction from the s/c field apex location.
#         minus_edge_length, _, mind_minus = step_until_intersect(apex_root,
                                        # other_trace,
                                        # -1, date,
                                        # direction=vector_direction,
                                        # field_step_size=1.,
                                        # step_size_goal=edge_length/edge_steps)
        # full_local_step.append(pos_edge_length + minus_edge_length)
        # min_distance_plus.append(mind_pos)
        # min_distance_minus.append(mind_minus)

        # still sorting out alternative option for this calculation
        # commented code is 'good' as far as the plan goes
        # takes more time, so I haven't tested one vs the other yet
        # having two live methods can lead to problems
        # THIS IS A TODO (sort it out)
    return np.array(apex_edge_length)#, np.array(full_local_step), np.array(min_distance_plus), np.array(min_distance_minus)

        # # take step from one apex towards the other
        # apex_path = step_along_mag_unit_vector(minus_apex_x, minus_apex_y, minus_apex_z, date,
        #                                        direction=vector_direction,
        #                                        num_steps=edge_steps,
        #                                        step_size=apex_edge_length[-1]/(edge_steps*2.))
        # pos_apex_diff.append((apex_path[0] - plus_apex_x)**2 +
        #                  (apex_path[1] - plus_apex_y)**2 +
        #                  (apex_path[2] - plus_apex_z)**2)

    # return apex_edge_length, path_apex_diff


def scalars_for_mapping_ion_drifts(glats, glons, alts, dates, step_size=None,
                                   max_steps=None, e_field_scaling_only=False):
    """
    Calculates scalars for translating ion motions at position
    glat, glon, and alt, for date, to the footpoints of the field line
    as well as at the magnetic equator.

    All inputs are assumed to be 1D arrays.

    Note
    ----
        Directions refer to the ion motion direction e.g. the zonal
        scalar applies to zonal ion motions (meridional E field assuming ExB ion motion)

    Parameters
    ----------
    glats : list-like of floats (degrees)
        Geodetic (WGS84) latitude
    glons : list-like of floats (degrees)
        Geodetic (WGS84) longitude
    alts : list-like of floats (km)
        Geodetic (WGS84) altitude, height above surface
    dates : list-like of datetimes
        Date and time for determination of scalars
    e_field_scaling_only : boolean (False)
        If True, method only calculates the electric field scalar, ignoring
        changes in magnitude of B. Note ion velocity related to E/B.

    Returns
    -------
    dict
        array-like of scalars for translating ion drifts. Keys are,
        'north_zonal_drifts_scalar', 'north_mer_drifts_scalar', and similarly
        for southern locations. 'equator_mer_drifts_scalar' and
        'equator_zonal_drifts_scalar' cover the mappings to the equator.

    """

    if step_size is None:
        step_size = 100.
    if max_steps is None:
        max_steps = 1000
    steps = np.arange(max_steps)

    # use spacecraft location to get ECEF
    ecef_xs, ecef_ys, ecef_zs = geodetic_to_ecef(glats, glons, alts)

    # prepare output
    eq_zon_drifts_scalar = []
    eq_mer_drifts_scalar = []
    # magnetic field info
    north_mag_scalar = []
    south_mag_scalar = []
    eq_mag_scalar = []
    out = {}
    # meridional e-field scalar map, can also be
    # zonal ion drift scalar map
    # print ('Starting Northern')
    north_zon_drifts_scalar, mind_plus, mind_minus = closed_loop_edge_lengths_via_footpoint(glats,
                                                        glons, alts, dates, 'north',
                                                        'meridional',
                                                        step_size=step_size,
                                                        max_steps=max_steps,
                                                        edge_length=25.,
                                                        edge_steps=5)

    north_mer_drifts_scalar, mind_plus, mind_minus = closed_loop_edge_lengths_via_footpoint(glats,
                                                        glons, alts, dates, 'north',
                                                        'zonal',
                                                        step_size=step_size,
                                                        max_steps=max_steps,
                                                        edge_length=25.,
                                                        edge_steps=5)

    # print ('Starting Southern')
    south_zon_drifts_scalar, mind_plus, mind_minus = closed_loop_edge_lengths_via_footpoint(glats,
                                                        glons, alts, dates, 'south',
                                                        'meridional',
                                                        step_size=step_size,
                                                        max_steps=max_steps,
                                                        edge_length=25.,
                                                        edge_steps=5)

    south_mer_drifts_scalar, mind_plus, mind_minus = closed_loop_edge_lengths_via_footpoint(glats,
                                                        glons, alts, dates, 'south',
                                                        'zonal',
                                                        step_size=step_size,
                                                        max_steps=max_steps,
                                                        edge_length=25.,
                                                        edge_steps=5)
    # print ('Starting Equatorial')
    # , step_zon_apex2, mind_plus, mind_minus
    eq_zon_drifts_scalar = closed_loop_edge_lengths_via_equator(glats, glons, alts, dates,
                                                        'meridional',
                                                        edge_length=25.,
                                                        edge_steps=5)
    # , step_mer_apex2, mind_plus, mind_minus
    eq_mer_drifts_scalar = closed_loop_edge_lengths_via_equator(glats, glons, alts, dates,
                                                        'zonal',
                                                        edge_length=25.,
                                                        edge_steps=5)
    # print ('Done with core')
    north_zon_drifts_scalar = north_zon_drifts_scalar/50.
    south_zon_drifts_scalar = south_zon_drifts_scalar/50.
    north_mer_drifts_scalar = north_mer_drifts_scalar/50.
    south_mer_drifts_scalar = south_mer_drifts_scalar/50.
    # equatorial
    eq_zon_drifts_scalar = 50./eq_zon_drifts_scalar
    eq_mer_drifts_scalar = 50./eq_mer_drifts_scalar

    if e_field_scaling_only:
        # prepare output
        out['north_mer_fields_scalar'] = north_zon_drifts_scalar
        out['south_mer_fields_scalar'] = south_zon_drifts_scalar
        out['north_zon_fields_scalar'] = north_mer_drifts_scalar
        out['south_zon_fields_scalar'] = south_mer_drifts_scalar
        out['equator_mer_fields_scalar'] = eq_zon_drifts_scalar
        out['equator_zon_fields_scalar'] = eq_mer_drifts_scalar

    else:
        # figure out scaling for drifts based upon change in magnetic field
        # strength
<<<<<<< HEAD
        for ecef_x, ecef_y, ecef_z, glat, glon, alt, date in zip(ecef_xs, ecef_ys, ecef_zs, 
                                                                glats, glons, alts, 
                                                                dates):            
=======
        for ecef_x, ecef_y, ecef_z, glat, glon, alt, date in zip(ecef_xs, ecef_ys, ecef_zs,
                                                                glats, glons, alts,
                                                                dates):
>>>>>>> 44e3cf69
            yr, doy = pysat.utils.time.getyrdoy(date)
            double_date = float(yr) + float(doy) / 366.
            # get location of apex for s/c field line
            apex_x, apex_y, apex_z, apex_lat, apex_lon, apex_alt = apex_location_info(
                                                                        [glat], [glon],
                                                                        [alt], [date])
            # trace to northern footpoint
            sc_root = np.array([ecef_x, ecef_y, ecef_z])
            trace_north = field_line_trace(sc_root, double_date, 1., 120.,
                                        steps=steps,
                                        step_size=step_size,
                                        max_steps=max_steps)
            # southern tracing
            trace_south = field_line_trace(sc_root, double_date, -1., 120.,
                                        steps=steps,
                                        step_size=step_size,
                                        max_steps=max_steps)
            # footpoint location
            north_ftpnt = trace_north[-1, :]
            nft_glat, nft_glon, nft_alt = ecef_to_geodetic(*north_ftpnt)
            south_ftpnt = trace_south[-1, :]
            sft_glat, sft_glon, sft_alt = ecef_to_geodetic(*south_ftpnt)

            # scalar for the northern footpoint electric field based on distances
            # for drift also need to include the magnetic field, drift = E/B
            tbn, tbe, tbd, b_sc = igrf.igrf12syn(0, double_date, 1, alt,
                                                np.deg2rad(90.-glat),
                                                np.deg2rad(glon))
            # get mag field and scalar for northern footpoint
            tbn, tbe, tbd, b_nft = igrf.igrf12syn(0, double_date, 1, nft_alt,
                                                np.deg2rad(90.-nft_glat),
                                                np.deg2rad(nft_glon))
            north_mag_scalar.append(b_sc/b_nft)
            # equatorial values
            tbn, tbe, tbd, b_eq = igrf.igrf12syn(0, double_date, 1, apex_alt,
                                                 np.deg2rad(90.-apex_lat),
                                                 np.deg2rad(apex_lon))
            eq_mag_scalar.append(b_sc/b_eq)
            # scalar for the southern footpoint
            tbn, tbe, tbd, b_sft = igrf.igrf12syn(0, double_date, 1, sft_alt,
                                                  np.deg2rad(90.-sft_glat),
                                                  np.deg2rad(sft_glon))
            south_mag_scalar.append(b_sc/b_sft)

        # make E-Field scalars to drifts
        # lists to arrays
        north_mag_scalar = np.array(north_mag_scalar)
        south_mag_scalar = np.array(south_mag_scalar)
        eq_mag_scalar = np.array(eq_mag_scalar)
        # apply to electric field scaling to get ion drift values
        north_zon_drifts_scalar = north_zon_drifts_scalar*north_mag_scalar
        south_zon_drifts_scalar = south_zon_drifts_scalar*south_mag_scalar
        north_mer_drifts_scalar = north_mer_drifts_scalar*north_mag_scalar
        south_mer_drifts_scalar = south_mer_drifts_scalar*south_mag_scalar
        # equatorial
        eq_zon_drifts_scalar = eq_zon_drifts_scalar*eq_mag_scalar
        eq_mer_drifts_scalar = eq_mer_drifts_scalar*eq_mag_scalar
        # output
        out['north_zonal_drifts_scalar'] = north_zon_drifts_scalar
        out['south_zonal_drifts_scalar'] = south_zon_drifts_scalar
        out['north_mer_drifts_scalar'] = north_mer_drifts_scalar
        out['south_mer_drifts_scalar'] = south_mer_drifts_scalar
        out['equator_zonal_drifts_scalar'] = eq_zon_drifts_scalar
        out['equator_mer_drifts_scalar'] = eq_mer_drifts_scalar

    return out<|MERGE_RESOLUTION|>--- conflicted
+++ resolved
@@ -10,11 +10,8 @@
 import datetime
 import pysat
 # import reference IGRF fortran code within the package
-<<<<<<< HEAD
 from pysatMagVect import igrf as igrf
-=======
-from pysatMagVect import igrf
->>>>>>> 44e3cf69
+
 
 # parameters used to define Earth ellipsoid
 # WGS84 parameters below
@@ -375,11 +372,8 @@
 
     if recursive_loop_count is None:
         recursive_loop_count = 0
-<<<<<<< HEAD
+
     # number of times integration routine must output step location
-=======
-    #
->>>>>>> 44e3cf69
     if steps is None:
         steps = np.arange(max_steps)
     # ensure date is a float for IGRF call
@@ -405,24 +399,13 @@
                                          printmessg=False,
                                          ixpr=False) #,
                                          # mxstep=500)
-<<<<<<< HEAD
     
     # calculate data to check that we reached final altitude
     check = trace_north[-1, :]
     x, y, z = ecef_to_geodetic(*check)
 
     # fortran integration gets close to target height        
-=======
-
-    # check that we reached final altitude
-    check = trace_north[-1, :]
-    x, y, z = ecef_to_geodetic(*check)
-    if height == 0:
-        check_height = 1.
-    else:
-        check_height = height
-    # fortran integration gets close to target height
->>>>>>> 44e3cf69
+
     if recurse & (z > check_height*1.000001):
         if (recursive_loop_count < 1000):
             # When we have not reached the reference height, call field_line_trace
@@ -444,7 +427,6 @@
         # filter points to terminate at point closest to target height
         # code also introduces a variable length return, though I suppose
         # that already exists with the recursive functionality
-<<<<<<< HEAD
         # while this check is done innternally within Fortran integrand, if
         # that steps out early, the output we receive would be problematic.
         # Steps below provide an extra layer of security that output has some
@@ -453,11 +435,6 @@
         x, y, z = ecef_to_geodetic(trace_north[:,0], trace_north[:,1], trace_north[:,2]) 
         idx = np.argmin(np.abs(check_height - z)) 
         return trace_north[:idx+1,:]
-=======
-        # x, y, z = ecef_to_geodetic(trace_north[:,0], trace_north[:,1], trace_north[:,2])
-        # idx = np.argmin(np.abs(check_height - z))
-        return trace_north #[:idx+1,:]
->>>>>>> 44e3cf69
 
 
 def full_field_line(init, date, height, step_size=100., max_steps=1000,
@@ -674,39 +651,21 @@
 
 
 def step_until_intersect(pos, field_line, sign, time,  direction=None,
-<<<<<<< HEAD
                         step_size_goal=5., field_step_size=None,
                         tol=1.E-2):   
     """Starting at pos, method steps along magnetic unit vector direction 
     towards the supplied field line trace. Determines the distance of 
     closest approach to field line.
-    
+
     Routine is used when calculting the mapping of electric fields along 
     magnetic field lines. Voltage remains constant along the field but the 
     distance between field lines does not. This routine may be used to form the 
     last leg when trying to trace out a closed field line loop.
-    
+
     Routine will create a high resolution field line trace (tol km step size) 
     around the location of closest approach (using the field line supplied by
     user) to better determine where the intersection occurs. 
     
-=======
-                        step_size_goal=5.,
-                        field_step_size=None):
-    """Starting at pos, method steps along magnetic unit vector direction
-    towards the supplied field line trace. Determines the distance of
-    closest approach to field line.
-
-    Routine is used when calculting the mapping of electric fields along
-    magnetic field lines. Voltage remains constant along the field but the
-    distance between field lines does not.This routine may be used to form the
-    last leg when trying to trace out a closed field line loop.
-
-    Routine will create a high resolution field line trace (.01 km step size)
-    near the location of closest approach to better determine where the
-    intersection occurs.
-
->>>>>>> 44e3cf69
     Parameters
     ----------
     pos : array-like
@@ -723,7 +682,6 @@
         Which unit vector direction to move slong when trying to intersect
         with supplied field line trace. See step_along_mag_unit_vector method
         for more.
-<<<<<<< HEAD
     step_size_goal : float (5 km)
         step size goal that method will try to match when stepping towards field line. 
     field_step_size : float
@@ -731,28 +689,16 @@
     tol : float (.01 km)
         tolerance (uncertainty) allowed (km) for calculating closest 
         approach distance
-        
-=======
-    step_size_goal : float
-        step size goal that method will try to match when stepping towards field line.
-
->>>>>>> 44e3cf69
+
     Returns
     -------
     (float, array, float)
         Total distance taken along vector direction; the position after taking
         the step [x, y, z] in ECEF; distance of closest approach from input pos
         towards the input field line trace.
-<<<<<<< HEAD
          
     """ 
                                                          
-=======
-
-    """
-
-    # work on a copy, probably not needed
->>>>>>> 44e3cf69
     field_copy = field_line
     # set a high last minimum distance to ensure first loop does better than this
     best_min_dist = 2500000.
@@ -773,13 +719,9 @@
         unit_steps = np.abs(scalar//step_size_goal)
         if unit_steps == 0:
             unit_steps = 1
-<<<<<<< HEAD
+
         # first time through, step_size is zero
-        pos_step = step_along_mag_unit_vector(pos[0], pos[1], pos[2], time, 
-=======
-        # print (unit_steps, scalar/unit_steps)
         pos_step = step_along_mag_unit_vector(pos[0], pos[1], pos[2], time,
->>>>>>> 44e3cf69
                                               direction=direction,
                                               num_steps=unit_steps,
                                               step_size=np.abs(scalar)/unit_steps,
@@ -796,13 +738,8 @@
             # maintain accuracy of high res trace below to be .01 km
             init = field_copy[min_idx,:]
             field_copy = full_field_line(init, time, 0.,
-<<<<<<< HEAD
                                          step_size=tol, 
                                          max_steps=int(round(field_step_size/tol)),
-=======
-                                         step_size=0.01,
-                                         max_steps=int(field_step_size/.01),
->>>>>>> 44e3cf69
                                          recurse=False)
             # difference with position
             diff = field_copy - pos_step
@@ -811,16 +748,11 @@
             min_idx = np.argmin(diff_mag)
             # no longer first run through
             first = False
-<<<<<<< HEAD
             # calculate step size for path integration
             step = diff_mag[min_idx]/3.
             step_factor = step/(2.**factor)*(-1)**factor
             
         # pull out distance of closest point 
-=======
-
-        # pull out distance of closest point
->>>>>>> 44e3cf69
         min_dist = diff_mag[min_idx]
 
         # check how the solution is doing
@@ -829,28 +761,11 @@
             if np.abs(step_factor) < tol:
                 # we've tried enough, stop looping
                 repeat = False
-<<<<<<< HEAD
             else:
                 # undo the last step
                 scalar = scalar - step_factor
                 # decrease the size of the step
                 # and turn around
-=======
-                # undo increment to last total distance
-                scalar = scalar - last_min_dist/(2*factor)
-                # calculate latest position
-                pos_step = step_along_mag_unit_vector(pos[0], pos[1], pos[2],
-                                        time,
-                                        direction=direction,
-                                        num_steps=unit_steps,
-                                        step_size=np.abs(scalar)/unit_steps,
-                                        scalar=sign)
-            else:
-                # undo increment to last total distance
-                scalar = scalar - last_min_dist/(2*factor)
-                # increase the divisor used to reduce the distance
-                # actually stepped per increment
->>>>>>> 44e3cf69
                 factor = factor + 1.
                 step_factor = step/(2.**factor)*(-1)**factor
                 # perform step
@@ -1109,11 +1024,7 @@
         # closest approach to the return field line with the known
         # distances of footpoint steps, and the closet approach distance
         # we can determine the scalar mapping of one location to another
-<<<<<<< HEAD
-                    
-=======
-
->>>>>>> 44e3cf69
+
         yr, doy = pysat.utils.time.getyrdoy(date)
         double_date = float(yr) + float(doy) / 366.
 
@@ -1126,14 +1037,11 @@
         # pull out footpoint location
         ftpnt = trace[-1, :]
         ft_glat, ft_glon, ft_alt = ecef_to_geodetic(*ftpnt)
-<<<<<<< HEAD
         if np.isnan([ft_glat, ft_glon, ft_alt]).any():
             raise RuntimeError('Unable to find footpoint location, NaN.')
         if ft_alt < 0:
             raise RuntimeError('Footpoint altitude negative.')
-=======
-
->>>>>>> 44e3cf69
+
         # take step from footpoint along + vector direction
         plus_step = step_along_mag_unit_vector(ftpnt[0], ftpnt[1], ftpnt[2],
                                                date,
@@ -1141,11 +1049,7 @@
                                                num_steps=edge_steps,
                                                step_size=edge_length/edge_steps)
         # trace this back to other footpoint
-<<<<<<< HEAD
-        other_plus = field_line_trace(plus_step, double_date, -1*direct, 0., 
-=======
         other_plus = field_line_trace(plus_step, double_date, -direct, 0.,
->>>>>>> 44e3cf69
                                       steps=steps,
                                       step_size=step_size,
                                       max_steps=max_steps)
@@ -1157,11 +1061,7 @@
                                                num_steps=edge_steps,
                                                step_size=edge_length/edge_steps)
         # trace this back to other footpoint
-<<<<<<< HEAD
-        other_minus = field_line_trace(minus_step, double_date, -1*direct, 0., 
-=======
         other_minus = field_line_trace(minus_step, double_date, -direct, 0.,
->>>>>>> 44e3cf69
                                        steps=steps,
                                        step_size=step_size,
                                        max_steps=max_steps)
@@ -1173,13 +1073,8 @@
                                         1, date,
                                         direction=vector_direction,
                                         field_step_size=step_size,
-<<<<<<< HEAD
-                                        step_size_goal=edge_length/edge_steps) 
-        # take half step from S/C along - vector direction 
-=======
                                         step_size_goal=edge_length/edge_steps)
         # take half step from S/C along - vector direction
->>>>>>> 44e3cf69
         minus_edge_length, _, mind_minus = step_until_intersect(sc_root,
                                         other_minus,
                                         -1, date,
@@ -1268,11 +1163,7 @@
     for ecef_x, ecef_y, ecef_z, glat, glon, alt, date in zip(ecef_xs, ecef_ys, ecef_zs,
                                                              glats, glons, alts,
                                                              dates):
-<<<<<<< HEAD
-        
-=======
-
->>>>>>> 44e3cf69
+
         yr, doy = pysat.utils.time.getyrdoy(date)
         double_date = float(yr) + float(doy) / 366.
 
@@ -1486,15 +1377,9 @@
     else:
         # figure out scaling for drifts based upon change in magnetic field
         # strength
-<<<<<<< HEAD
-        for ecef_x, ecef_y, ecef_z, glat, glon, alt, date in zip(ecef_xs, ecef_ys, ecef_zs, 
-                                                                glats, glons, alts, 
-                                                                dates):            
-=======
         for ecef_x, ecef_y, ecef_z, glat, glon, alt, date in zip(ecef_xs, ecef_ys, ecef_zs,
                                                                 glats, glons, alts,
                                                                 dates):
->>>>>>> 44e3cf69
             yr, doy = pysat.utils.time.getyrdoy(date)
             double_date = float(yr) + float(doy) / 366.
             # get location of apex for s/c field line
