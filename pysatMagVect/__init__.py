--- conflicted
+++ resolved
@@ -11,11 +11,7 @@
     from pysatMagVect import igrf
 else:
     igrf = None
-<<<<<<< HEAD
-    
-=======
 
->>>>>>> 44e3cf69
 from pysatMagVect import _core
 from pysatMagVect._core import *
 from pysatMagVect import satellite
